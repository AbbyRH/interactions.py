from ..error import JSONException as JSONException
from .channel import Channel as Channel
from .member import Member as Member
from .misc import DictSerializerMixin as DictSerializerMixin, File as File, MISSING as MISSING, Snowflake as Snowflake, convert_list as convert_list, define as define, field as field
from .role import Role as Role
from .team import Application as Application
from .user import User as User
from datetime import datetime
from enum import IntEnum
from typing import List, Optional, Union

from ..http.client import HTTPClient
<<<<<<< HEAD


class MessageType(IntEnum):
    DEFAULT: int
    RECIPIENT_ADD: int
    RECIPIENT_REMOVE: int
    CALL: int
    CHANNEL_NAME_CHANGE: int
    CHANNEL_ICON_CHANGE: int
    CHANNEL_PINNED_MESSAGE: int
    GUILD_MEMBER_JOIN: int
    USER_PREMIUM_GUILD_SUBSCRIPTION: int
    USER_PREMIUM_GUILD_SUBSCRIPTION_TIER_1: int
    USER_PREMIUM_GUILD_SUBSCRIPTION_TIER_2: int
    USER_PREMIUM_GUILD_SUBSCRIPTION_TIER_3: int
    CHANNEL_FOLLOW_ADD: int
    GUILD_DISCOVERY_DISQUALIFIED: int
    GUILD_DISCOVERY_REQUALIFIED: int
    GUILD_DISCOVERY_GRACE_PERIOD_INITIAL_WARNING: int
    GUILD_DISCOVERY_GRACE_PERIOD_FINAL_WARNING: int
    THREAD_CREATED: int
    REPLY: int
    APPLICATION_COMMAND: int
    THREAD_STARTER_MESSAGE: int
    GUILD_INVITE_REMINDER: int
    CONTEXT_MENU_COMMAND: int

=======
from ...client.models.component import ActionRow, Button, SelectMenu
from .guild import Guild

>>>>>>> 903c4068
class MessageActivity(DictSerializerMixin):
    type: int
    party_id: Optional[Snowflake]

class MessageReference(DictSerializerMixin):
    message_id: Optional[Snowflake]
    channel_id: Optional[Snowflake]
    guild_id: Optional[Snowflake]
    fail_if_not_exists: Optional[bool]

class Attachment(DictSerializerMixin):
    id: Snowflake
    filename: str
    content_type: Optional[str]
    size: int
    url: str
    proxy_url: str
    height: Optional[int]
    width: Optional[int]
    ephemeral: Optional[bool]

class MessageInteraction(DictSerializerMixin):
    _client: HTTPClient
    id: Snowflake
    type: int
    name: str
    user: User

class ChannelMention(DictSerializerMixin):
    id: Snowflake
    guild_id: Snowflake
    type: int
<<<<<<< HEAD
    name: str
=======
    activity: Optional[MessageActivity]
    application: Optional[Application]
    application_id: Snowflake
    message_reference: Optional[MessageReference]
    flags: int
    referenced_message: Optional["Message"]  # pycharm says it works, idk
    interaction: Optional[MessageInteraction]
    thread: Optional[Channel]

    components: Optional[Union["Component", List["Component"]]]  # noqa: F821
    sticker_items: Optional[List["PartialSticker"]]
    stickers: Optional[List["Sticker"]]  # deprecated
    def __init__(self, **kwargs): ...
    def __repr__(self) -> str: ...
    async def delete(self, reason: Optional[str] = None) -> None: ...
    async def edit(
        self,
        content: Optional[str] = MISSING,
        *,
        tts: Optional[bool] = MISSING,
        files: Optional[Union[File, List[File]]] = MISSING,
        embeds: Optional[Union["Embed", List["Embed"]]] = MISSING,
        suppress_embeds: Optional[bool] = MISSING,
        allowed_mentions: Optional["MessageInteraction"] = MISSING,
        message_reference: Optional["MessageReference"] = MISSING,
        components: Optional[
            Union[
                ActionRow,
                Button,
                SelectMenu,
                List[ActionRow],
                List[Button],
                List[SelectMenu],
            ]
        ] = MISSING,
    ) -> "Message": ...
    async def reply(
        self,
        content: Optional[str] = MISSING,
        *,
        tts: Optional[bool] = MISSING,
        files: Optional[Union[File, List[File]]] = MISSING,
        embeds: Optional[Union["Embed", List["Embed"]]] = MISSING,
        allowed_mentions: Optional["MessageInteraction"] = MISSING,
        components: Optional[
            Union[
                ActionRow,
                Button,
                SelectMenu,
                List[ActionRow],
                List[Button],
                List[SelectMenu],
            ]
        ] = MISSING,
    ) -> "Message": ...
    async def get_channel(self) -> Channel: ...
    async def get_guild(self) -> Guild: ...
    async def pin(self) -> None: ...
    async def unpin(self) -> None: ...
    async def publish(self) -> "Message": ...
    async def create_thread(
        self,
        name: str,
        auto_archive_duration: Optional[int] = MISSING,
        invitable: Optional[bool] = MISSING,
        reason: Optional[str] = None,
    ) -> Channel: ...
    async def create_reaction(
        self,
        emoji: Union[str, "Emoji"],
    ) -> None: ...
    async def remove_all_reactions(self) -> None: ...
    async def remove_all_reactions_of(
        self,
        emoji: Union[str, "Emoji"],
    ) -> None: ...
    async def remove_own_reaction_of(
        self,
        emoji: Union[str, "Emoji"],
    ) -> None: ...
    async def remove_reaction_from(
        self, emoji: Union[str, "Emoji"], user: Union[Member, User, int]
    ) -> None: ...
    @classmethod
    async def get_from_url(
        cls,
        url: str,
        client: HTTPClient,
    ) -> "Message": ...
    @property
    def url(self) -> str: ...
>>>>>>> 903c4068

class Emoji(DictSerializerMixin):
    _client: HTTPClient
    id: Optional[Snowflake]
    name: Optional[str]
    roles: Optional[List[Role]]
    require_colons: Optional[bool]
    managed: Optional[bool]
    animated: Optional[bool]
    available: Optional[bool]
    @classmethod
    async def get(cls, guild_id: int, emoji_id: int, client: HTTPClient) -> Emoji: ...
    @classmethod
<<<<<<< HEAD
    async def get_all_of_guild(cls, guild_id: int, client: HTTPClient) -> List['Emoji']: ...
    async def delete(self, guild_id: int, reason: Optional[str] = ...) -> None: ...
=======
    async def get_all_of_guild(
        cls,
        guild_id: int,
        client: "HTTPClient",  # noqa
    ) -> List["Emoji"]: ...
    async def delete(
        self,
        guild_id: int,
        reason: Optional[str] = None,
    ) -> None: ...
    @property
    def url(self) -> str: ...

class ReactionObject(DictSerializerMixin):
    _json: dict
    count: int
    me: bool
    emoji: Emoji
    def __init__(self, **kwargs): ...

class PartialSticker(DictSerializerMixin):
    _json: dict
    id: Snowflake
    name: str
    format_type: int
    def __init__(self, **kwargs): ...

class Sticker(PartialSticker):
    _json: dict
    pack_id: Optional[Snowflake]
    description: Optional[str]
    tags: str
    asset: str  # deprecated
    type: int  # has its own dedicated enum
    available: Optional[bool]
    guild_id: Optional[Snowflake]
    user: Optional[User]
    sort_value: Optional[int]
    def __init__(self, **kwargs): ...
>>>>>>> 903c4068

class EmbedImageStruct(DictSerializerMixin):
    url: Optional[str]
    proxy_url: Optional[str]
    height: Optional[str]
    width: Optional[str]
    def __setattr__(self, key, value) -> None: ...

class EmbedProvider(DictSerializerMixin):
    name: Optional[str]
    url: Optional[str]
    def __setattr__(self, key, value) -> None: ...

class EmbedAuthor(DictSerializerMixin):
    name: str
    url: Optional[str]
    icon_url: Optional[str]
    proxy_icon_url: Optional[str]
    def __setattr__(self, key, value) -> None: ...

class EmbedFooter(DictSerializerMixin):
    text: str
    icon_url: Optional[str]
    proxy_icon_url: Optional[str]
    def __setattr__(self, key, value) -> None: ...

class EmbedField(DictSerializerMixin):
    name: str
    inline: Optional[bool]
    value: str
    def __setattr__(self, key, value) -> None: ...

class Embed(DictSerializerMixin):
    title: Optional[str]
    type: Optional[str]
    description: Optional[str]
    url: Optional[str]
    timestamp: Optional[datetime]
    color: Optional[int]
    footer: Optional[EmbedFooter]
    image: Optional[EmbedImageStruct]
    thumbnail: Optional[EmbedImageStruct]
    video: Optional[EmbedImageStruct]
    provider: Optional[EmbedProvider]
    author: Optional[EmbedAuthor]
    fields: Optional[List[EmbedField]]
    def __setattr__(self, key, value) -> None: ...
    def add_field(self, name: str, value: str, inline: Optional[bool] = ...) -> None: ...
    def clear_fields(self) -> None: ...
<<<<<<< HEAD
    def insert_field_at(self, index: int, name: str = ..., value: str = ..., inline: Optional[bool] = ...) -> None: ...
    def set_field_at(self, index: int, name: str, value: str, inline: Optional[bool] = ...) -> None: ...
    def remove_field(self, index: int) -> None: ...
    def remove_author(self) -> None: ...
    def set_author(self, name: str, url: Optional[str] = ..., icon_url: Optional[str] = ..., proxy_icon_url: Optional[str] = ...) -> None: ...
    def set_footer(self, text: str, icon_url: Optional[str] = ..., proxy_icon_url: Optional[str] = ...) -> None: ...
    def set_image(self, url: str, proxy_url: Optional[str] = ..., height: Optional[int] = ..., width: Optional[int] = ...) -> None: ...
    def set_video(self, url: str, proxy_url: Optional[str] = ..., height: Optional[int] = ..., width: Optional[int] = ...) -> None: ...
    def set_thumbnail(self, url: str, proxy_url: Optional[str] = ..., height: Optional[int] = ..., width: Optional[int] = ...) -> None: ...

class PartialSticker(DictSerializerMixin):
    id: Snowflake
    name: str
    format_type: int

class Sticker(PartialSticker):
    id: Snowflake
    pack_id: Optional[Snowflake]
    name: str
    description: Optional[str]
    tags: str
    asset: str
    type: int
    format_type: int
    available: Optional[bool]
    guild_id: Optional[Snowflake]
    user: Optional[User]
    sort_value: Optional[int]

class ReactionObject(DictSerializerMixin):
    count: int
    me: bool
    emoji: Emoji

class Message(DictSerializerMixin):
    _client: HTTPClient
    id: Snowflake
    channel_id: Snowflake
    guild_id: Optional[Snowflake]
    author: User
    member: Optional[Member]
    content: str
    timestamp: datetime
    edited_timestamp: Optional[datetime]
    tts: bool
    mention_everyone: bool
    mentions: Optional[List[Union[Member, User]]]
    mention_roles: Optional[List[str]]
    mention_channels: Optional[List[ChannelMention]]
    attachments: List[Attachment]
    embeds: List[Embed]
    reactions: Optional[List[ReactionObject]]
    nonce: Optional[Union[int, str]]
    pinned: bool
    webhook_id: Optional[Snowflake]
    type: int
    activity: Optional[MessageActivity]
    application: Optional[Application]
    application_id: Optional[Snowflake]
    message_reference: Optional[MessageReference]
    flags: int
    referenced_message: Optional[MessageReference]
    interaction: Optional[MessageInteraction]
    thread: Optional[Channel]
    components: Optional[Union['Component', List['Component']]]
    sticker_items: Optional[List[PartialSticker]]
    stickers: Optional[List[Sticker]]
    async def get_channel(self) -> Channel: ...
    async def get_guild(self): ...
    async def delete(self, reason: Optional[str] = ...) -> None: ...
    async def edit(self, content: Optional[str] = ..., *, tts: Optional[bool] = ..., files: Optional[Union[File, List[File]]] = ..., embeds: Optional[Union[Embed, List[Embed]]] = ..., allowed_mentions: Optional[MessageInteraction] = ..., message_reference: Optional[MessageReference] = ..., components: Optional[Union['ActionRow', 'Button', 'SelectMenu', List['ActionRow'], List['Button'], List['SelectMenu']]] = ...) -> Message: ...
    async def reply(self, content: Optional[str] = ..., *, tts: Optional[bool] = ..., embeds: Optional[Union['Embed', List['Embed']]] = ..., files: Optional[Union[File, List[File]]] = ..., allowed_mentions: Optional['MessageInteraction'] = ..., components: Optional[Union['ActionRow', 'Button', 'SelectMenu', List['ActionRow'], List['Button'], List['SelectMenu']]] = ...) -> Message: ...
    async def pin(self) -> None: ...
    async def unpin(self) -> None: ...
    async def publish(self) -> Message: ...
    async def create_thread(self, name: str, auto_archive_duration: Optional[int] = ..., invitable: Optional[bool] = ..., reason: Optional[str] = ...) -> Channel: ...
    async def create_reaction(self, emoji: Union[str, 'Emoji']) -> None: ...
    async def remove_all_reactions(self) -> None: ...
    async def remove_all_reactions_of(self, emoji: Union[str, 'Emoji']) -> None: ...
    async def remove_own_reaction_of(self, emoji: Union[str, 'Emoji']) -> None: ...
    async def remove_reaction_from(self, emoji: Union[str, 'Emoji'], user: Union[Member, User, int]) -> None: ...
    @classmethod
    async def get_from_url(cls, url: str, client: HTTPClient) -> Message: ...
    @property
    def url(self) -> str: ...
=======
    def insert_field_at(
        self, index: int, name: str, value: str, inline: Optional[bool] = False
    ) -> None: ...
    def set_field_at(
        self, index: int, name: str, value: str, inline: Optional[bool] = False
    ) -> None: ...
    def remove_field(self, index: int) -> None: ...
    def remove_author(self) -> None: ...
    def set_author(
        self,
        name: str,
        url: Optional[str] = None,
        icon_url: Optional[str] = None,
        proxy_icon_url: Optional[str] = None,
    ) -> None: ...
    def set_footer(
        self, text: str, icon_url: Optional[str] = None, proxy_icon_url: Optional[str] = None
    ) -> None: ...
    def set_image(
        self,
        url: str,
        proxy_url: Optional[str] = None,
        height: Optional[int] = None,
        width: Optional[int] = None,
    ) -> None: ...
    def set_video(
        self,
        url: str,
        proxy_url: Optional[str] = None,
        height: Optional[int] = None,
        width: Optional[int] = None,
    ) -> None: ...
    def set_thumbnail(
        self,
        url: str,
        proxy_url: Optional[str] = None,
        height: Optional[int] = None,
        width: Optional[int] = None,
    ) -> None: ...
>>>>>>> 903c4068
<|MERGE_RESOLUTION|>--- conflicted
+++ resolved
@@ -8,10 +8,6 @@
 from datetime import datetime
 from enum import IntEnum
 from typing import List, Optional, Union
-
-from ..http.client import HTTPClient
-<<<<<<< HEAD
-
 
 class MessageType(IntEnum):
     DEFAULT: int
@@ -38,11 +34,6 @@
     GUILD_INVITE_REMINDER: int
     CONTEXT_MENU_COMMAND: int
 
-=======
-from ...client.models.component import ActionRow, Button, SelectMenu
-from .guild import Guild
-
->>>>>>> 903c4068
 class MessageActivity(DictSerializerMixin):
     type: int
     party_id: Optional[Snowflake]
@@ -65,7 +56,6 @@
     ephemeral: Optional[bool]
 
 class MessageInteraction(DictSerializerMixin):
-    _client: HTTPClient
     id: Snowflake
     type: int
     name: str
@@ -75,107 +65,13 @@
     id: Snowflake
     guild_id: Snowflake
     type: int
-<<<<<<< HEAD
-    name: str
-=======
-    activity: Optional[MessageActivity]
-    application: Optional[Application]
-    application_id: Snowflake
-    message_reference: Optional[MessageReference]
-    flags: int
-    referenced_message: Optional["Message"]  # pycharm says it works, idk
-    interaction: Optional[MessageInteraction]
-    thread: Optional[Channel]
-
-    components: Optional[Union["Component", List["Component"]]]  # noqa: F821
-    sticker_items: Optional[List["PartialSticker"]]
-    stickers: Optional[List["Sticker"]]  # deprecated
-    def __init__(self, **kwargs): ...
-    def __repr__(self) -> str: ...
-    async def delete(self, reason: Optional[str] = None) -> None: ...
-    async def edit(
-        self,
-        content: Optional[str] = MISSING,
-        *,
-        tts: Optional[bool] = MISSING,
-        files: Optional[Union[File, List[File]]] = MISSING,
-        embeds: Optional[Union["Embed", List["Embed"]]] = MISSING,
-        suppress_embeds: Optional[bool] = MISSING,
-        allowed_mentions: Optional["MessageInteraction"] = MISSING,
-        message_reference: Optional["MessageReference"] = MISSING,
-        components: Optional[
-            Union[
-                ActionRow,
-                Button,
-                SelectMenu,
-                List[ActionRow],
-                List[Button],
-                List[SelectMenu],
-            ]
-        ] = MISSING,
-    ) -> "Message": ...
-    async def reply(
-        self,
-        content: Optional[str] = MISSING,
-        *,
-        tts: Optional[bool] = MISSING,
-        files: Optional[Union[File, List[File]]] = MISSING,
-        embeds: Optional[Union["Embed", List["Embed"]]] = MISSING,
-        allowed_mentions: Optional["MessageInteraction"] = MISSING,
-        components: Optional[
-            Union[
-                ActionRow,
-                Button,
-                SelectMenu,
-                List[ActionRow],
-                List[Button],
-                List[SelectMenu],
-            ]
-        ] = MISSING,
-    ) -> "Message": ...
-    async def get_channel(self) -> Channel: ...
-    async def get_guild(self) -> Guild: ...
-    async def pin(self) -> None: ...
-    async def unpin(self) -> None: ...
-    async def publish(self) -> "Message": ...
-    async def create_thread(
-        self,
-        name: str,
-        auto_archive_duration: Optional[int] = MISSING,
-        invitable: Optional[bool] = MISSING,
-        reason: Optional[str] = None,
-    ) -> Channel: ...
-    async def create_reaction(
-        self,
-        emoji: Union[str, "Emoji"],
-    ) -> None: ...
-    async def remove_all_reactions(self) -> None: ...
-    async def remove_all_reactions_of(
-        self,
-        emoji: Union[str, "Emoji"],
-    ) -> None: ...
-    async def remove_own_reaction_of(
-        self,
-        emoji: Union[str, "Emoji"],
-    ) -> None: ...
-    async def remove_reaction_from(
-        self, emoji: Union[str, "Emoji"], user: Union[Member, User, int]
-    ) -> None: ...
-    @classmethod
-    async def get_from_url(
-        cls,
-        url: str,
-        client: HTTPClient,
-    ) -> "Message": ...
-    @property
-    def url(self) -> str: ...
->>>>>>> 903c4068
+    name: str
 
 class Emoji(DictSerializerMixin):
-    _client: HTTPClient
     id: Optional[Snowflake]
     name: Optional[str]
     roles: Optional[List[Role]]
+    user: Optional[User]
     require_colons: Optional[bool]
     managed: Optional[bool]
     animated: Optional[bool]
@@ -183,56 +79,12 @@
     @classmethod
     async def get(cls, guild_id: int, emoji_id: int, client: HTTPClient) -> Emoji: ...
     @classmethod
-<<<<<<< HEAD
     async def get_all_of_guild(cls, guild_id: int, client: HTTPClient) -> List['Emoji']: ...
     async def delete(self, guild_id: int, reason: Optional[str] = ...) -> None: ...
-=======
-    async def get_all_of_guild(
-        cls,
-        guild_id: int,
-        client: "HTTPClient",  # noqa
-    ) -> List["Emoji"]: ...
-    async def delete(
-        self,
-        guild_id: int,
-        reason: Optional[str] = None,
-    ) -> None: ...
     @property
     def url(self) -> str: ...
 
-class ReactionObject(DictSerializerMixin):
-    _json: dict
-    count: int
-    me: bool
-    emoji: Emoji
-    def __init__(self, **kwargs): ...
-
-class PartialSticker(DictSerializerMixin):
-    _json: dict
-    id: Snowflake
-    name: str
-    format_type: int
-    def __init__(self, **kwargs): ...
-
-class Sticker(PartialSticker):
-    _json: dict
-    pack_id: Optional[Snowflake]
-    description: Optional[str]
-    tags: str
-    asset: str  # deprecated
-    type: int  # has its own dedicated enum
-    available: Optional[bool]
-    guild_id: Optional[Snowflake]
-    user: Optional[User]
-    sort_value: Optional[int]
-    def __init__(self, **kwargs): ...
->>>>>>> 903c4068
-
 class EmbedImageStruct(DictSerializerMixin):
-    url: Optional[str]
-    proxy_url: Optional[str]
-    height: Optional[str]
-    width: Optional[str]
     def __setattr__(self, key, value) -> None: ...
 
 class EmbedProvider(DictSerializerMixin):
@@ -276,7 +128,6 @@
     def __setattr__(self, key, value) -> None: ...
     def add_field(self, name: str, value: str, inline: Optional[bool] = ...) -> None: ...
     def clear_fields(self) -> None: ...
-<<<<<<< HEAD
     def insert_field_at(self, index: int, name: str = ..., value: str = ..., inline: Optional[bool] = ...) -> None: ...
     def set_field_at(self, index: int, name: str, value: str, inline: Optional[bool] = ...) -> None: ...
     def remove_field(self, index: int) -> None: ...
@@ -312,7 +163,6 @@
     emoji: Emoji
 
 class Message(DictSerializerMixin):
-    _client: HTTPClient
     id: Snowflake
     channel_id: Snowflake
     guild_id: Optional[Snowflake]
@@ -347,7 +197,7 @@
     async def get_channel(self) -> Channel: ...
     async def get_guild(self): ...
     async def delete(self, reason: Optional[str] = ...) -> None: ...
-    async def edit(self, content: Optional[str] = ..., *, tts: Optional[bool] = ..., files: Optional[Union[File, List[File]]] = ..., embeds: Optional[Union[Embed, List[Embed]]] = ..., allowed_mentions: Optional[MessageInteraction] = ..., message_reference: Optional[MessageReference] = ..., components: Optional[Union['ActionRow', 'Button', 'SelectMenu', List['ActionRow'], List['Button'], List['SelectMenu']]] = ...) -> Message: ...
+    async def edit(self, content: Optional[str] = ..., *, tts: Optional[bool] = ..., files: Optional[Union[File, List[File]]] = ..., embeds: Optional[Union['Embed', List['Embed']]] = ..., suppress_embeds: Optional[bool] = ..., allowed_mentions: Optional['MessageInteraction'] = ..., message_reference: Optional[MessageReference] = ..., components: Optional[Union['ActionRow', 'Button', 'SelectMenu', List['ActionRow'], List['Button'], List['SelectMenu']]] = ...) -> Message: ...
     async def reply(self, content: Optional[str] = ..., *, tts: Optional[bool] = ..., embeds: Optional[Union['Embed', List['Embed']]] = ..., files: Optional[Union[File, List[File]]] = ..., allowed_mentions: Optional['MessageInteraction'] = ..., components: Optional[Union['ActionRow', 'Button', 'SelectMenu', List['ActionRow'], List['Button'], List['SelectMenu']]] = ...) -> Message: ...
     async def pin(self) -> None: ...
     async def unpin(self) -> None: ...
@@ -361,45 +211,4 @@
     @classmethod
     async def get_from_url(cls, url: str, client: HTTPClient) -> Message: ...
     @property
-    def url(self) -> str: ...
-=======
-    def insert_field_at(
-        self, index: int, name: str, value: str, inline: Optional[bool] = False
-    ) -> None: ...
-    def set_field_at(
-        self, index: int, name: str, value: str, inline: Optional[bool] = False
-    ) -> None: ...
-    def remove_field(self, index: int) -> None: ...
-    def remove_author(self) -> None: ...
-    def set_author(
-        self,
-        name: str,
-        url: Optional[str] = None,
-        icon_url: Optional[str] = None,
-        proxy_icon_url: Optional[str] = None,
-    ) -> None: ...
-    def set_footer(
-        self, text: str, icon_url: Optional[str] = None, proxy_icon_url: Optional[str] = None
-    ) -> None: ...
-    def set_image(
-        self,
-        url: str,
-        proxy_url: Optional[str] = None,
-        height: Optional[int] = None,
-        width: Optional[int] = None,
-    ) -> None: ...
-    def set_video(
-        self,
-        url: str,
-        proxy_url: Optional[str] = None,
-        height: Optional[int] = None,
-        width: Optional[int] = None,
-    ) -> None: ...
-    def set_thumbnail(
-        self,
-        url: str,
-        proxy_url: Optional[str] = None,
-        height: Optional[int] = None,
-        width: Optional[int] = None,
-    ) -> None: ...
->>>>>>> 903c4068
+    def url(self) -> str: ...