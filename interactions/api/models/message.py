--- conflicted
+++ resolved
@@ -19,26 +19,6 @@
 from .role import Role
 from .team import Application
 from .user import User
-
-__all__ = (
-    "MessageType",
-    "Message",
-    "MessageReference",
-    "MessageActivity",
-    "MessageInteraction",
-    "ChannelMention",
-    "Embed",
-    "EmbedAuthor",
-    "EmbedProvider",
-    "EmbedImageStruct",
-    "EmbedField",
-    "Attachment",
-    "Emoji",
-    "EmbedFooter",
-    "ReactionObject",
-    "PartialSticker",
-    "Sticker",
-)
 
 
 class MessageType(IntEnum):
@@ -372,15 +352,7 @@
 
     The structure of an embed footer:
 
-<<<<<<< HEAD
     .. code-block:: python
-=======
-        _emoji = (
-            f":{emoji.name.replace(':', '')}:{emoji.id or ''}"
-            if isinstance(emoji, Emoji)
-            else emoji
-        )
->>>>>>> 62a2058f
 
         interactions.EmbedFooter(
             text="yo mama so short, she can fit in here",
@@ -401,16 +373,8 @@
             if value is not None and value is not MISSING:
                 self._json.update({key: value})
 
-<<<<<<< HEAD
             elif value is None and key in self._json.keys():
                 del self._json[key]
-=======
-        _emoji = (
-            f":{emoji.name.replace(':', '')}:{emoji.id or ''}"
-            if isinstance(emoji, Emoji)
-            else emoji
-        )
->>>>>>> 62a2058f
 
 
 @define()
@@ -420,13 +384,7 @@
 
     The structure of an embed field:
 
-<<<<<<< HEAD
     .. code-block:: python
-=======
-        _emoji = (
-            f"{emoji.name.replace(':', '')}:{emoji.id or ''}" if isinstance(emoji, Emoji) else emoji
-        )
->>>>>>> 62a2058f
 
         interactions.EmbedField(
             name="field title",
@@ -439,26 +397,9 @@
     :ivar Optional[bool] inline?: A status denoting if the field should be displayed inline.
     """
 
-<<<<<<< HEAD
     name: str = field()
     inline: Optional[bool] = field(default=None)
     value: str = field()
-=======
-        :param emoji: The Emoji as object or formatted as `name:id`
-        :type emoji: Union[str, Emoji]
-        :param user: The user or user_id to remove the reaction of
-        :type user: Union[Member, user, int]
-        """
-
-        _emoji = (
-            f":{emoji.name.replace(':', '')}:{emoji.id or ''}"
-            if isinstance(emoji, Emoji)
-            else emoji
-        )
-        if not self._client:
-            raise AttributeError("HTTPClient not found!")
-
->>>>>>> 62a2058f
 
     def __setattr__(self, key, value) -> None:
         super().__setattr__(key, value)
@@ -466,43 +407,8 @@
             if value is not None and value is not MISSING:
                 self._json.update({key: value})
 
-<<<<<<< HEAD
             elif value is None and key in self._json.keys():
                 del self._json[key]
-=======
-    async def get_users_from_reaction(
-        self,
-        emoji: Union[str, "Emoji"],
-    ) -> List[User]:
-        """
-        Retrieves all users that reacted to the message with the given emoji
-
-        :param emoji: The Emoji as object or formatted as `name:id`
-        :type emoji: Union[str, Emoji]
-        :return: A list of user objects
-        :rtype: List[User]
-        """
-        if not self._client:
-            raise AttributeError("HTTPClient not found!")
-
-        _emoji = (
-            f":{emoji.name.replace(':', '')}:{emoji.id or ''}"
-            if isinstance(emoji, Emoji)
-            else emoji
-        )
-
-        res = await self._client.get_reactions_of_emoji(
-            channel_id=int(self.channel_id),
-            message_id=int(self.id),
-            emoji=_emoji,
-        )
-        return [User(**_) for _ in res]
-
-    @classmethod
-    async def get_from_url(cls, url: str, client: "HTTPClient") -> "Message":  # noqa,
-        """
-        Gets a Message based from its url.
->>>>>>> 62a2058f
 
 
 @define()
@@ -1060,8 +966,7 @@
         if code := _dct.get("code"):
             raise JSONException(code, message=_dct.get("message"))
 
-        for key, value in _dct.items():
-            setattr(self, key, value)
+        self.update(_dct)
 
         return self
 
@@ -1226,7 +1131,11 @@
         if not self._client:
             raise AttributeError("HTTPClient not found!")
 
-        _emoji = f":{emoji.name.replace(':', '')}:{emoji.id}" if isinstance(emoji, Emoji) else emoji
+        _emoji = (
+            f":{emoji.name.replace(':', '')}:{emoji.id or ''}"
+            if isinstance(emoji, Emoji)
+            else emoji
+        )
 
         return await self._client.create_reaction(
             channel_id=int(self.channel_id), message_id=int(self.id), emoji=_emoji
@@ -1256,7 +1165,11 @@
         if not self._client:
             raise AttributeError("HTTPClient not found!")
 
-        _emoji = f":{emoji.name.replace(':', '')}:{emoji.id}" if isinstance(emoji, Emoji) else emoji
+        _emoji = (
+            f":{emoji.name.replace(':', '')}:{emoji.id or ''}"
+            if isinstance(emoji, Emoji)
+            else emoji
+        )
 
         return await self._client.remove_all_reactions_of_emoji(
             channel_id=int(self.channel_id), message_id=int(self.id), emoji=_emoji
@@ -1275,7 +1188,11 @@
         if not self._client:
             raise AttributeError("HTTPClient not found!")
 
-        _emoji = f"{emoji.name.replace(':', '')}:{emoji.id}" if isinstance(emoji, Emoji) else emoji
+        _emoji = (
+            f":{emoji.name.replace(':', '')}:{emoji.id or ''}"
+            if isinstance(emoji, Emoji)
+            else emoji
+        )
 
         return await self._client.remove_self_reaction(
             channel_id=int(self.channel_id), message_id=int(self.id), emoji=_emoji
@@ -1292,7 +1209,11 @@
         :param user: The user or user_id to remove the reaction of
         :type user: Union[Member, user, int]
         """
-        _emoji = f":{emoji.name.replace(':', '')}:{emoji.id}" if isinstance(emoji, Emoji) else emoji
+        _emoji = (
+            f":{emoji.name.replace(':', '')}:{emoji.id or ''}"
+            if isinstance(emoji, Emoji)
+            else emoji
+        )
 
         _user_id = user if isinstance(user, int) else user.id
         return await self._client.remove_user_reaction(
