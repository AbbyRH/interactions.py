--- conflicted
+++ resolved
@@ -489,14 +489,10 @@
         """
         if not self._client:
             raise AttributeError("HTTPClient not found!")
-<<<<<<< HEAD
-        payload = dict(
-=======
         _permissions = permissions if permissions is not MISSING else None
         _icon = icon if icon is not MISSING else None
         _unicode_emoji = unicode_emoji if unicode_emoji is not MISSING else None
-        payload = Role(
->>>>>>> 62a2058f
+        payload = dict(
             name=name,
             permissions=_permissions,
             icon=_icon,
@@ -619,10 +615,7 @@
         _icon = role.icon if icon is MISSING else icon
         _unicode_emoji = role.unicode_emoji if unicode_emoji is MISSING else unicode_emoji
 
-<<<<<<< HEAD
-        payload = dict(name=_name, color=_color, hoist=_hoist, mentionable=_mentionable)
-=======
-        payload = Role(
+        payload = dict(
             name=_name,
             color=_color,
             hoist=_hoist,
@@ -631,7 +624,6 @@
             unicode_emoji=_unicode_emoji,
             icon=_icon,
         )
->>>>>>> 62a2058f
 
         res = await self._client.modify_guild_role(
             guild_id=int(self.id),
@@ -2040,6 +2032,92 @@
 
 
 @define()
+class GuildTemplate(DictSerializerMixin):
+    """
+    An object representing the snapshot of an existing guild.
+
+    :ivar str code: The code of the guild template.
+    :ivar str name: The name of the guild template.
+    :ivar Optional[str] description?: The description of the guild template, if given.
+    :ivar int usage_count: The amount of uses on the template.
+    :ivar Snowflake creator_id: User ID of the creator of this template.
+    :ivar User creator: The User object of the creator of this template.
+    :ivar datetime created_at: The time when this template was created.
+    :ivar datetime update_at: The time when this template was updated.
+    :ivar Snowflake source_guild_id: The Guild ID that the template sourced from.
+    :ivar Guild serialized_source_guild: A partial Guild object from the sourced template.
+    :ivar Optional[bool] is_dirty?: A status that denotes if the changes are unsynced.
+    """
+
+    code: str = field()
+    name: str = field()
+    description: Optional[str] = field(default=None)
+    usage_count: int = field()
+    creator_id: Snowflake = field(converter=Snowflake)
+    creator: User = field(converter=User)
+    created_at: datetime = field(converter=datetime.fromisoformat)
+    updated_at: datetime = field(converter=datetime.fromisoformat)
+    source_guild_id: Snowflake = field(converter=Snowflake)
+    serialized_source_guild: Guild = field(converter=Guild)
+    is_dirty: Optional[bool] = field(default=None)
+
+
+@define()
+class EventMetadata(DictSerializerMixin):
+    """
+    A class object representing the metadata of an event entity.
+
+    :ivar Optional[str] location?: The location of the event, if any.
+    """
+
+    location: Optional[str] = field(default=None)
+
+
+class ScheduledEvents(DictSerializerMixin):
+    """
+    A class object representing the scheduled events of a guild.
+
+    .. note::
+        Some attributes are optional via creator_id/creator implementation by the API:
+        "`creator_id` will be null and `creator` will not be included for events created before October 25th, 2021, when the concept of `creator_id` was introduced and tracked."
+
+    :ivar Snowflake id: The ID of the scheduled event.
+    :ivar Snowflake guild_id: The ID of the guild that this scheduled event belongs to.
+    :ivar Optional[Snowflake] channel_id?: The channel ID in which the scheduled event belongs to, if any.
+    :ivar Optional[Snowflake] creator_id?: The ID of the user that created the scheduled event.
+    :ivar str name: The name of the scheduled event.
+    :ivar str description: The description of the scheduled event.
+    :ivar datetime scheduled_start_time?: The scheduled event start time.
+    :ivar Optional[datetime] scheduled_end_time?: The scheduled event end time, if any.
+    :ivar int privacy_level: The privacy level of the scheduled event.
+    :ivar int entity_type: The type of the scheduled event.
+    :ivar Optional[Snowflake] entity_id?: The ID of the entity associated with the scheduled event.
+    :ivar Optional[EventMetadata] entity_metadata?: Additional metadata associated with the scheduled event.
+    :ivar Optional[User] creator?: The user that created the scheduled event.
+    :ivar Optional[int] user_count?: The number of users subscribed to the scheduled event.
+    :ivar int status: The status of the scheduled event
+    :ivar Optional[str] image: The hash containing the image of an event, if applicable.
+    """
+
+    id: Snowflake = field(converter=Snowflake)
+    guild_id: Snowflake = field(converter=Snowflake)
+    channel_id: Optional[Snowflake] = field(converter=Snowflake, default=None)
+    creator_id: Optional[Snowflake] = field(converter=Snowflake, default=None)
+    name: str = field()
+    description: str = field()
+    scheduled_start_time: Optional[datetime] = field(converter=datetime.isoformat, default=None)
+    scheduled_end_time: Optional[datetime] = field(converter=datetime.fromisoformat, default=None)
+    privacy_level: int = field()
+    entity_type: int = field()
+    entity_id: Optional[Snowflake] = field(converter=Snowflake, default=None)
+    entity_metadata: Optional[EventMetadata] = field(converter=EventMetadata, default=None)
+    creator: Optional[User] = field(converter=User, default=None)
+    user_count: Optional[int] = field(default=None)
+    status: int = field()
+    image: Optional[str] = field(default=None)
+
+
+@define()
 class Invite(ClientSerializerMixin):
     """
     The invite object.
@@ -2066,7 +2144,6 @@
 
     """
 
-<<<<<<< HEAD
     uses: int = field()
     max_uses: int = field()
     max_age: int = field()
@@ -2083,65 +2160,9 @@
     target_type: Optional[int] = field(default=None)
     guild: Optional[Guild] = field(converter=Guild, default=None, add_client=True)
     channel: Optional[Channel] = field(converter=Channel, default=None, add_client=True)
-=======
-    __slots__ = (
-        "_json",
-        "_client",
-        "uses",
-        "max_uses",
-        "max_age",
-        "temporary",
-        "created_at",
-        "type",
-        "inviter",
-        "guild_id",
-        "expires_at",
-        "code",
-        "channel_id",
-        "target_user_type",
-        "target_user",
-        "target_type",
-        "guild",
-        "channel",
-        "approximate_member_count",
-        "approximate_presence_count",
-        "guild_scheduled_event",
-    )
-
-    def __init__(self, **kwargs):
-        super().__init__(**kwargs)
-        self.created_at = (
-            datetime.fromisoformat(self._json.get("created_at"))
-            if self._json.get("created_at")
-            else None
-        )
-        self.expires_at = (
-            datetime.fromisoformat(self._json.get("expires_at"))
-            if self._json.get("expires_at")
-            else None
-        )
-        self.inviter = User(**self._json.get("inviter")) if self._json.get("inviter") else None
-        self.channel_id = Snowflake(self.channel_id) if self._json.get("channel_id") else None
-        self.guild_id = Snowflake(self.guild_id) if self._json.get("guild_id") else None
-        self.target_user = (
-            User(**self._json.get("target_user")) if self._json.get("target_user") else None
-        )
-        self.guild = (
-            Guild(**self._json.get("guild"), _client=self._client)
-            if self._json.get("guild")
-            else None
-        )
-        self.channel = (
-            Channel(**self._json.get("channel"), _client=self._client)
-            if self._json.get("channel")
-            else None
-        )
-        self.guild_scheduled_event = (
-            ScheduledEvents(**self._json.get("guild_scheduled_event"))
-            if isinstance(self._json.get("guild_scheduled_event"), dict)
-            else self._json.get("guild_scheduled_event")
-        )
->>>>>>> 62a2058f
+    approximate_member_count: Optional[int] = field(default=None)
+    approximate_presence_count: Optional[int] = field(default=None)
+    guild_scheduled_event: Optional[ScheduledEvents] = field(converter=ScheduledEvents, default=None)
 
     async def delete(self) -> None:
         """Deletes the invite"""
@@ -2153,90 +2174,4 @@
 
     @property
     def url(self):
-        return f"https://discord.gg/{self.code}" if self.code else None
-
-
-@define()
-class GuildTemplate(DictSerializerMixin):
-    """
-    An object representing the snapshot of an existing guild.
-
-    :ivar str code: The code of the guild template.
-    :ivar str name: The name of the guild template.
-    :ivar Optional[str] description?: The description of the guild template, if given.
-    :ivar int usage_count: The amount of uses on the template.
-    :ivar Snowflake creator_id: User ID of the creator of this template.
-    :ivar User creator: The User object of the creator of this template.
-    :ivar datetime created_at: The time when this template was created.
-    :ivar datetime update_at: The time when this template was updated.
-    :ivar Snowflake source_guild_id: The Guild ID that the template sourced from.
-    :ivar Guild serialized_source_guild: A partial Guild object from the sourced template.
-    :ivar Optional[bool] is_dirty?: A status that denotes if the changes are unsynced.
-    """
-
-    code: str = field()
-    name: str = field()
-    description: Optional[str] = field(default=None)
-    usage_count: int = field()
-    creator_id: Snowflake = field(converter=Snowflake)
-    creator: User = field(converter=User)
-    created_at: datetime = field(converter=datetime.fromisoformat)
-    updated_at: datetime = field(converter=datetime.fromisoformat)
-    source_guild_id: Snowflake = field(converter=Snowflake)
-    serialized_source_guild: Guild = field(converter=Guild)
-    is_dirty: Optional[bool] = field(default=None)
-
-
-@define()
-class EventMetadata(DictSerializerMixin):
-    """
-    A class object representing the metadata of an event entity.
-
-    :ivar Optional[str] location?: The location of the event, if any.
-    """
-
-    location: Optional[str] = field(default=None)
-
-
-class ScheduledEvents(DictSerializerMixin):
-    """
-    A class object representing the scheduled events of a guild.
-
-    .. note::
-        Some attributes are optional via creator_id/creator implementation by the API:
-        "`creator_id` will be null and `creator` will not be included for events created before October 25th, 2021, when the concept of `creator_id` was introduced and tracked."
-
-    :ivar Snowflake id: The ID of the scheduled event.
-    :ivar Snowflake guild_id: The ID of the guild that this scheduled event belongs to.
-    :ivar Optional[Snowflake] channel_id?: The channel ID in which the scheduled event belongs to, if any.
-    :ivar Optional[Snowflake] creator_id?: The ID of the user that created the scheduled event.
-    :ivar str name: The name of the scheduled event.
-    :ivar str description: The description of the scheduled event.
-    :ivar datetime scheduled_start_time?: The scheduled event start time.
-    :ivar Optional[datetime] scheduled_end_time?: The scheduled event end time, if any.
-    :ivar int privacy_level: The privacy level of the scheduled event.
-    :ivar int entity_type: The type of the scheduled event.
-    :ivar Optional[Snowflake] entity_id?: The ID of the entity associated with the scheduled event.
-    :ivar Optional[EventMetadata] entity_metadata?: Additional metadata associated with the scheduled event.
-    :ivar Optional[User] creator?: The user that created the scheduled event.
-    :ivar Optional[int] user_count?: The number of users subscribed to the scheduled event.
-    :ivar int status: The status of the scheduled event
-    :ivar Optional[str] image: The hash containing the image of an event, if applicable.
-    """
-
-    id: Snowflake = field(converter=Snowflake)
-    guild_id: Snowflake = field(converter=Snowflake)
-    channel_id: Optional[Snowflake] = field(converter=Snowflake, default=None)
-    creator_id: Optional[Snowflake] = field(converter=Snowflake, default=None)
-    name: str = field()
-    description: str = field()
-    scheduled_start_time: Optional[datetime] = field(converter=datetime.isoformat, default=None)
-    scheduled_end_time: Optional[datetime] = field(converter=datetime.fromisoformat, default=None)
-    privacy_level: int = field()
-    entity_type: int = field()
-    entity_id: Optional[Snowflake] = field(converter=Snowflake, default=None)
-    entity_metadata: Optional[EventMetadata] = field(converter=EventMetadata, default=None)
-    creator: Optional[User] = field(converter=User, default=None)
-    user_count: Optional[int] = field(default=None)
-    status: int = field()
-    image: Optional[str] = field(default=None)+        return f"https://discord.gg/{self.code}" if self.code else None