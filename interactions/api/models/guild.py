--- conflicted
+++ resolved
@@ -11,7 +11,6 @@
         Equivalent of `Guild Features <https://discord.com/developers/docs/resources/guild#guild-object-guild-features>`_ in the Discord API.
     """
 
-<<<<<<< HEAD
     ANIMATED_ICON = "ANIMATED_ICON"
     BANNER = "BANNER"
     COMMERCE = "COMMERCE"
@@ -35,31 +34,6 @@
     PRIVATE_THREADS = "PRIVATE_THREADS"
 
     ...
-=======
-    __slots__ = (
-        "ANIMATED_ICON",
-        "BANNER",
-        "COMMERCE",
-        "COMMUNITY",
-        "DISCOVERABLE",
-        "FEATURABLE",
-        "INVITE_SPLASH",
-        "MEMBER_VERIFICATION_GATE_ENABLED",
-        "NEWS",
-        "PARTNERED",
-        "PREVIEW_ENABLED",
-        "VANITY_URL",
-        "VERIFIED",
-        "VIP_REGIONS",
-        "WELCOME_SCREEN_ENABLED",
-        "TICKETED_EVENTS_ENABLED",
-        "MONETIZATION_ENABLED",
-        "MORE_STICKERS",
-        "THREE_DAY_THREAD_ARCHIVE",
-        "SEVEN_DAY_THREAD_ARCHIVE",
-        "PRIVATE_THREADS",
-    )
->>>>>>> ed0d6ca1
 
 
 class WelcomeChannels(DictSerializerMixin):
@@ -76,8 +50,6 @@
     :ivar typing.Optional[str] emoji_name: The name of the emoji of the welcome channel.
     """
 
-    __slots__ = ("_json", "channel_id", "description", "emoji_id", "emoji_name")
-
     def __init__(self, **kwargs):
         super().__init__(**kwargs)
 
@@ -94,8 +66,6 @@
     :ivar typing.Optional[str] description: The description of the welcome sceen.
     :ivar typing.List[interactions.api.models.guild.WelcomeChannels] welcome_channels: A list of welcome channels of the welcome screen.
     """
-
-    __slots__ = ("_json", "description", "welcome_channels")
 
     def __init__(self, **kwargs):
         super().__init__(**kwargs)
@@ -112,16 +82,6 @@
     :ivar int privacy_level: The "privacy"/inclusive accessibility level of the stage.
     :ivar bool discoverable_disabled: Whether the stage can be seen from the stage discovery.
     """
-
-    __slots__ = (
-        "_json",
-        "id",
-        "guild_id",
-        "channel_id",
-        "topic",
-        "privacy_level",
-        "discoverable_disabled",
-    )
 
     def __init__(self, **kwargs):
         super().__init__(**kwargs)
@@ -189,8 +149,6 @@
         # when it boots up, discord apparently has it fire
         # a guild member update to the bot, which then fires this construct.
 
-        # flow you fix it
-
         if hasattr(self, "id"):
             self.id = Snowflake(
                 self.id
