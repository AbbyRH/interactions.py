from typing import Any, List, Optional

<<<<<<< HEAD
from .attrs_utils import MISSING, ClientSerializerMixin, DictSerializerMixin, define, field
from .misc import Snowflake
=======
from .misc import MISSING, DictSerializerMixin, Image, Snowflake

__all__ = (
    "Role",
    "RoleTags",
)
>>>>>>> 62a2058f


@define()
class RoleTags(DictSerializerMixin):
    """
    A class object representing the tags of a role.

    :ivar Optional[Snowflake] bot_id?: The id of the bot this role belongs to
    :ivar Optional[Snowflake] integration_id?: The id of the integration this role belongs to
    :ivar Optional[Any] premium_subscriber?: Whether if this is the guild's premium subscriber role
    """

    bot_id: Optional[Snowflake] = field(converter=Snowflake, default=None)
    integration_id: Optional[Snowflake] = field(converter=Snowflake, default=None)
    premium_subscriber: Optional[Any] = field(default=None)

    # TODO: Figure out what actual type it returns, all it says is null.


@define()
class Role(ClientSerializerMixin):
    """
    A class object representing a role.

    :ivar Snowflake id: Role ID
    :ivar str name: Role name
    :ivar int color: Role color in integer representation
    :ivar bool hoist: A status denoting if this role is hoisted
    :ivar Optional[str] icon?: Role icon hash, if any.
    :ivar Optional[str] unicode_emoji?: Role unicode emoji
    :ivar int position: Role position
    :ivar str permissions: Role permissions as a bit set
    :ivar bool managed: A status denoting if this role is managed by an integration
    :ivar bool mentionable: A status denoting if this role is mentionable
    :ivar Optional[RoleTags] tags?: The tags this role has
    """

    id: Snowflake = field(converter=Snowflake)
    name: str = field()
    color: int = field()
    hoist: bool = field()
    icon: Optional[str] = field(default=None)
    unicode_emoji: Optional[str] = field(default=None)
    position: int = field()
    permissions: str = field()
    managed: bool = field()
    mentionable: bool = field()
    tags: Optional[RoleTags] = field(converter=RoleTags, default=None)

    @property
    def mention(self) -> str:
        """
        Returns a string that allows you to mention the given role.

        :return: The string of the mentioned role.
        :rtype: str
        """
        return f"<@&{self.id}>"

    async def delete(
        self,
        guild_id: int,
        reason: Optional[str] = None,
    ) -> None:
        """
        Deletes the role from the guild.

        :param guild_id: The id of the guild to delete the role from
        :type guild_id: int
        :param reason: The reason for the deletion
        :type reason: Optional[str]
        """
        if not self._client:
            raise AttributeError("HTTPClient not found!")
        await self._client.delete_guild_role(
            guild_id=guild_id, role_id=int(self.id), reason=reason
        ),

    async def modify(
        self,
        guild_id: int,
        name: Optional[str] = MISSING,
        permissions: Optional[int] = MISSING,
        color: Optional[int] = MISSING,
        hoist: Optional[bool] = MISSING,
        icon: Optional[Image] = MISSING,
        unicode_emoji: Optional[str] = MISSING,
        mentionable: Optional[bool] = MISSING,
        reason: Optional[str] = None,
    ) -> "Role":
        """
        Edits the role in a guild.

        :param guild_id: The id of the guild to edit the role on
        :type guild_id: int
        :param name?: The name of the role, defaults to the current value of the role
        :type name: Optional[str]
        :param color?: RGB color value as integer, defaults to the current value of the role
        :type color: Optional[int]
         :param permissions?: Bitwise value of the enabled/disabled permissions, defaults to the current value of the role
        :type permissions: Optional[int]
        :param hoist?: Whether the role should be displayed separately in the sidebar, defaults to the current value of the role
        :type hoist: Optional[bool]
        :param icon?: The role's icon image (if the guild has the ROLE_ICONS feature), defaults to the current value of the role
        :type icon: Optional[Image]
        :param unicode_emoji?: The role's unicode emoji as a standard emoji (if the guild has the ROLE_ICONS feature), defaults to the current value of the role
        :type unicode_emoji: Optional[str]
        :param mentionable?: Whether the role should be mentionable, defaults to the current value of the role
        :type mentionable: Optional[bool]
        :param reason?: The reason why the role is edited, default ``None``
        :type reason: Optional[str]
        :return: The modified role object
        :rtype: Role
        """
        if not self._client:
            raise AttributeError("HTTPClient not found!")
        _name = self.name if name is MISSING else name
        _color = self.color if color is MISSING else color
        _hoist = self.hoist if hoist is MISSING else hoist
        _mentionable = self.mentionable if mentionable is MISSING else mentionable
<<<<<<< HEAD

        payload = dict(name=_name, color=_color, hoist=_hoist, mentionable=_mentionable)
=======
        _permissions = self.permissions if permissions is MISSING else permissions
        _icon = self.icon if icon is MISSING else icon
        _unicode_emoji = self.unicode_emoji if unicode_emoji is MISSING else unicode_emoji

        payload = Role(
            name=_name,
            color=_color,
            hoist=_hoist,
            mentionable=_mentionable,
            permissions=_permissions,
            icon=_icon,
            unicode_emoji=_unicode_emoji,
        )
>>>>>>> 62a2058f

        res = await self._client.modify_guild_role(
            guild_id=guild_id,
            role_id=int(self.id),
            payload=payload,
            reason=reason,
        )

        for key, value in res.items():
            setattr(self, key, value)

        return self

    async def modify_position(
        self,
        guild_id: int,
        position: int,
        reason: Optional[str] = None,
    ) -> List["Role"]:
        """
        Modifies the position of a role in the guild.

        :param guild_id: The id of the guild to modify the role position on
        :type guild_id: int
        :param position: The new position of the role
        :type position: int
        :param reason?: The reason for the modifying
        :type reason: Optional[str]
        :return: List of guild roles with updated hierarchy
        :rtype: List[Role]
        """
        if not self._client:
            raise AttributeError("HTTPClient not found!")
        res = await self._client.modify_guild_role_positions(
            guild_id=guild_id,
            payload=[{"position": position, "id": int(self.id)}],
            reason=reason,
        )
        return [Role(**role, _client=self._client) for role in res]<|MERGE_RESOLUTION|>--- conflicted
+++ resolved
@@ -1,16 +1,12 @@
 from typing import Any, List, Optional
 
-<<<<<<< HEAD
 from .attrs_utils import MISSING, ClientSerializerMixin, DictSerializerMixin, define, field
 from .misc import Snowflake
-=======
-from .misc import MISSING, DictSerializerMixin, Image, Snowflake
 
 __all__ = (
     "Role",
     "RoleTags",
 )
->>>>>>> 62a2058f
 
 
 @define()
@@ -131,15 +127,11 @@
         _color = self.color if color is MISSING else color
         _hoist = self.hoist if hoist is MISSING else hoist
         _mentionable = self.mentionable if mentionable is MISSING else mentionable
-<<<<<<< HEAD
-
-        payload = dict(name=_name, color=_color, hoist=_hoist, mentionable=_mentionable)
-=======
         _permissions = self.permissions if permissions is MISSING else permissions
         _icon = self.icon if icon is MISSING else icon
         _unicode_emoji = self.unicode_emoji if unicode_emoji is MISSING else unicode_emoji
 
-        payload = Role(
+        payload = dict(
             name=_name,
             color=_color,
             hoist=_hoist,
@@ -148,7 +140,6 @@
             icon=_icon,
             unicode_emoji=_unicode_emoji,
         )
->>>>>>> 62a2058f
 
         res = await self._client.modify_guild_role(
             guild_id=guild_id,
