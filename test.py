--- conflicted
+++ resolved
@@ -8,11 +8,7 @@
 
 @client.event
 async def on_ready():
-<<<<<<< HEAD
-    print("Bot is online!")
-=======
     print(f"{client.me._json['username']}#{client.me._json['discriminator']} logged in.")
->>>>>>> 538f4898
 
     # await client.http.request(
     #     Route("POST", "/applications/883788893512683520/guilds/852402668294766612/commands"),
