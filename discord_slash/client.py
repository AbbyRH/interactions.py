import copy
import logging
import typing
from contextlib import suppress
from inspect import getdoc, iscoroutinefunction

import discord
from discord.ext import commands

from . import context, error, http, model
from .utils import manage_commands
from .utils.manage_components import get_components_ids, get_messages_ids


def _get_val(d: dict, key):  # util function to get value from dict with fallback to None key
    try:
        value = d[key]
    except KeyError:  # if there is no specific key set, we fallback to "global/any"
        value = d[None]
    return value


class SlashCommand:
    """
    Slash command handler class.

    :param client: discord.py Client or Bot instance.
    :type client: Union[discord.Client, discord.ext.commands.Bot]
    :param sync_commands: Whether to sync commands automatically. Default `False`.
    :type sync_commands: bool
    :param delete_from_unused_guilds: If the bot should make a request to set no commands for guilds that haven't got any commands registered in :class:``SlashCommand``. Default `False`.
    :type delete_from_unused_guilds: bool
    :param sync_on_cog_reload: Whether to sync commands on cog reload. Default `False`.
    :type sync_on_cog_reload: bool
    :param override_type: Whether to override checking type of the client and try register event.
    :type override_type: bool
    :param application_id: The application id of the bot, required only when the application id and bot id are different. (old bots)
    :type application_id: int

    .. note::
        If ``sync_on_cog_reload`` is enabled, command syncing will be triggered when :meth:`discord.ext.commands.Bot.reload_extension`
        is triggered.

    :ivar _discord: Discord client of this client.
    :ivar commands: Dictionary of the registered commands via :func:`.slash` decorator.
    :ivar req: :class:`.http.SlashCommandRequest` of this client.
    :ivar logger: Logger of this client.
    :ivar sync_commands: Whether to sync commands automatically.
    :ivar sync_on_cog_reload: Whether to sync commands on cog reload.
    :ivar has_listener: Whether discord client has listener add function.
    """

    def __init__(
        self,
        client: typing.Union[discord.Client, commands.Bot],
        sync_commands: bool = False,
        delete_from_unused_guilds: bool = False,
        sync_on_cog_reload: bool = False,
        override_type: bool = False,
        application_id: typing.Optional[int] = None,
    ):
        self._discord = client
        self.commands = {}
        self.subcommands = {}
        self.components = {}
        self.logger = logging.getLogger("discord_slash")
        self.req = http.SlashCommandRequest(self.logger, self._discord, application_id)
        self.sync_commands = sync_commands
        self.sync_on_cog_reload = sync_on_cog_reload

        if self.sync_commands:
            self._discord.loop.create_task(self.sync_all_commands(delete_from_unused_guilds))

        if (
            not isinstance(client, commands.Bot)
            and not isinstance(client, commands.AutoShardedBot)
            and not override_type
        ):
            self.logger.warning(
                "Detected discord.Client! It is highly recommended to use `commands.Bot`. Do not add any `on_socket_response` event."
            )

            self._discord.on_socket_response = self.on_socket_response
            self.has_listener = False
        else:
            if not hasattr(self._discord, "slash"):
                self._discord.slash = self
            else:
                raise error.DuplicateSlashClient("You can't have duplicate SlashCommand instances!")

            self._discord.add_listener(self.on_socket_response)
            self.has_listener = True
            default_add_function = self._discord.add_cog

            def override_add_cog(cog: commands.Cog):
                default_add_function(cog)
                self.get_cog_commands(cog)

            self._discord.add_cog = override_add_cog
            default_remove_function = self._discord.remove_cog

            def override_remove_cog(name: str):
                cog = self._discord.get_cog(name)
                if cog is None:
                    return
                self.remove_cog_commands(cog)
                default_remove_function(name)

            self._discord.remove_cog = override_remove_cog

            if self.sync_on_cog_reload:
                orig_reload = self._discord.reload_extension

                def override_reload_extension(*args):
                    orig_reload(*args)
                    self._discord.loop.create_task(
                        self.sync_all_commands(delete_from_unused_guilds)
                    )

                self._discord.reload_extension = override_reload_extension

    def get_cog_commands(self, cog: commands.Cog):
        """
        Gets slash command from :class:`discord.ext.commands.Cog`.

        .. note::
            Since version ``1.0.9``, this gets called automatically during cog initialization.

        :param cog: Cog that has slash commands.
        :type cog: discord.ext.commands.Cog
        """
        if hasattr(cog, "_slash_registered"):  # Temporary warning
            return self.logger.warning(
                "Calling get_cog_commands is no longer required "
                "to add cog slash commands. Make sure to remove all calls to this function."
            )
        cog._slash_registered = True  # Assuming all went well
        func_list = [getattr(cog, x) for x in dir(cog)]

        self._get_cog_slash_commands(cog, func_list)
        self._get_cog_component_callbacks(cog, func_list)

    def _get_cog_slash_commands(self, cog, func_list):
        res = [
            x
            for x in func_list
            if isinstance(x, (model.CogBaseCommandObject, model.CogSubcommandObject))
        ]

        for x in res:
            x.cog = cog
            if isinstance(x, model.CogBaseCommandObject):
                if x.name in self.commands:
                    raise error.DuplicateCommand(x.name)
                self.commands[x.name] = x
            else:
                if x.base in self.commands:
                    base_command = self.commands[x.base]
                    for i in x.allowed_guild_ids:
                        if i not in base_command.allowed_guild_ids:
                            base_command.allowed_guild_ids.append(i)

                    base_permissions = x.base_command_data["api_permissions"]
                    if base_permissions:
                        for applicable_guild in base_permissions:
                            if applicable_guild not in base_command.permissions:
                                base_command.permissions[applicable_guild] = []
                            base_command.permissions[applicable_guild].extend(
                                base_permissions[applicable_guild]
                            )

                    self.commands[x.base].has_subcommands = True

                else:
                    self.commands[x.base] = model.BaseCommandObject(x.base, x.base_command_data)
                if x.base not in self.subcommands:
                    self.subcommands[x.base] = {}
                if x.subcommand_group:
                    if x.subcommand_group not in self.subcommands[x.base]:
                        self.subcommands[x.base][x.subcommand_group] = {}
                    if x.name in self.subcommands[x.base][x.subcommand_group]:
                        raise error.DuplicateCommand(f"{x.base} {x.subcommand_group} {x.name}")
                    self.subcommands[x.base][x.subcommand_group][x.name] = x
                else:
                    if x.name in self.subcommands[x.base]:
                        raise error.DuplicateCommand(f"{x.base} {x.name}")
                    self.subcommands[x.base][x.name] = x

    def _get_cog_component_callbacks(self, cog, func_list):
        res = [x for x in func_list if isinstance(x, model.CogComponentCallbackObject)]

        for x in res:
            x.cog = cog
            self._add_comp_callback_obj(x)

    def remove_cog_commands(self, cog):
        """
        Removes slash command from :class:`discord.ext.commands.Cog`.

        .. note::
            Since version ``1.0.9``, this gets called automatically during cog de-initialization.

        :param cog: Cog that has slash commands.
        :type cog: discord.ext.commands.Cog
        """
        if hasattr(cog, "_slash_registered"):
            del cog._slash_registered
        func_list = [getattr(cog, x) for x in dir(cog)]
        self._remove_cog_slash_commands(func_list)
        self._remove_cog_component_callbacks(func_list)

    def _remove_cog_slash_commands(self, func_list):
        res = [
            x
            for x in func_list
            if isinstance(x, (model.CogBaseCommandObject, model.CogSubcommandObject))
        ]
        for x in res:
            if isinstance(x, model.CogBaseCommandObject):
                if x.name not in self.commands:
                    continue  # Just in case it is removed due to subcommand.
                if x.name in self.subcommands:
                    self.commands[x.name].func = None
                    continue  # Let's remove completely when every subcommand is removed.
                del self.commands[x.name]
            else:
                if x.base not in self.subcommands:
                    continue  # Just in case...
                if x.subcommand_group:
                    del self.subcommands[x.base][x.subcommand_group][x.name]
                    if not self.subcommands[x.base][x.subcommand_group]:
                        del self.subcommands[x.base][x.subcommand_group]
                else:
                    del self.subcommands[x.base][x.name]
                if not self.subcommands[x.base]:
                    del self.subcommands[x.base]
                    if x.base in self.commands:
                        if self.commands[x.base].func:
                            self.commands[x.base].has_subcommands = False
                        else:
                            del self.commands[x.base]

    def _remove_cog_component_callbacks(self, func_list):
        res = [x for x in func_list if isinstance(x, model.CogComponentCallbackObject)]

        for x in res:
            self.remove_component_callback_obj(x)

    async def to_dict(self):
        """
        Converts all commands currently registered to :class:`SlashCommand` to a dictionary.
        Returns a dictionary in the format:

        .. code-block:: python

            {
                "global" : [], # list of global commands
                "guild" : {
                    0000: [] # list of commands in the guild 0000
                }
            }

        Commands are in the format specified by discord `here <https://discord.com/developers/docs/interactions/slash-commands#applicationcommand>`_
        """
        await self._discord.wait_until_ready()  # In case commands are still not registered to SlashCommand.
        all_guild_ids = []
        for x in self.commands:
            for i in self.commands[x].allowed_guild_ids:
                if i not in all_guild_ids:
                    all_guild_ids.append(i)
        cmds = {"global": [], "guild": {x: [] for x in all_guild_ids}}
        wait = {}  # Before merging to return dict, let's first put commands to temporary dict.
        for x in self.commands:
            selected = self.commands[x]
            if selected.allowed_guild_ids:
                for y in selected.allowed_guild_ids:
                    if y not in wait:
                        wait[y] = {}
                    command_dict = {
                        "name": x,
                        "description": selected.description or "No Description.",
                        "options": selected.options or [],
                        "default_permission": selected.default_permission,
                        "permissions": {},
                    }
                    if y in selected.permissions:
                        command_dict["permissions"][y] = selected.permissions[y]
                    wait[y][x] = copy.deepcopy(command_dict)
            else:
                if "global" not in wait:
                    wait["global"] = {}
                command_dict = {
                    "name": x,
                    "description": selected.description or "No Description.",
                    "options": selected.options or [],
                    "default_permission": selected.default_permission,
                    "permissions": selected.permissions or {},
                }
                wait["global"][x] = copy.deepcopy(command_dict)

        # Separated normal command add and subcommand add not to
        # merge subcommands to one. More info at Issue #88
        # https://github.com/eunwoo1104/discord-py-slash-command/issues/88

        for x in self.commands:
            if not self.commands[x].has_subcommands:
                continue
            tgt = self.subcommands[x]
            for y in tgt:
                sub = tgt[y]
                if isinstance(sub, model.SubcommandObject):
                    _dict = {
                        "name": sub.name,
                        "description": sub.description or "No Description.",
                        "type": model.SlashCommandOptionType.SUB_COMMAND,
                        "options": sub.options or [],
                    }
                    if sub.allowed_guild_ids:
                        for z in sub.allowed_guild_ids:
                            wait[z][x]["options"].append(_dict)
                    else:
                        wait["global"][x]["options"].append(_dict)
                else:
                    queue = {}
                    base_dict = {
                        "name": y,
                        "description": "No Description.",
                        "type": model.SlashCommandOptionType.SUB_COMMAND_GROUP,
                        "options": [],
                    }
                    for z in sub:
                        sub_sub = sub[z]
                        _dict = {
                            "name": sub_sub.name,
                            "description": sub_sub.description or "No Description.",
                            "type": model.SlashCommandOptionType.SUB_COMMAND,
                            "options": sub_sub.options or [],
                        }
                        if sub_sub.allowed_guild_ids:
                            for i in sub_sub.allowed_guild_ids:
                                if i not in queue:
                                    queue[i] = copy.deepcopy(base_dict)
                                queue[i]["options"].append(_dict)
                        else:
                            if "global" not in queue:
                                queue["global"] = copy.deepcopy(base_dict)
                            queue["global"]["options"].append(_dict)
                    for i in queue:
                        wait[i][x]["options"].append(queue[i])

        for x in wait:
            if x == "global":
                [cmds["global"].append(n) for n in wait["global"].values()]
            else:
                [cmds["guild"][x].append(n) for n in wait[x].values()]

        return cmds

    async def sync_all_commands(
        self, delete_from_unused_guilds=False, delete_perms_from_unused_guilds=False
    ):
        """
        Matches commands registered on Discord to commands registered here.
        Deletes any commands on Discord but not here, and registers any not on Discord.
        This is done with a `put` request.
        A PUT request will only be made if there are changes detected.
        If ``sync_commands`` is ``True``, then this will be automatically called.

        :param delete_from_unused_guilds: If the bot should make a request to set no commands for guilds that haven't got any commands registered in :class:``SlashCommand``
        :param delete_perms_from_unused_guilds: If the bot should make a request to clear permissions for guilds that haven't got any permissions registered in :class:``SlashCommand``
        """
        permissions_map = {}
        cmds = await self.to_dict()
        self.logger.info("Syncing commands...")
        cmds_formatted = {None: cmds["global"]}
        for guild in cmds["guild"]:
            cmds_formatted[guild] = cmds["guild"][guild]

        for scope in cmds_formatted:
            permissions = {}
            new_cmds = cmds_formatted[scope]
            existing_cmds = await self.req.get_all_commands(guild_id=scope)
            existing_by_name = {}
            to_send = []
            changed = False
            for cmd in existing_cmds:
                existing_by_name[cmd["name"]] = model.CommandData(**cmd)

            if len(new_cmds) != len(existing_cmds):
                changed = True

            for command in new_cmds:
                cmd_name = command["name"]
                permissions[cmd_name] = command.pop("permissions")
                if cmd_name in existing_by_name:
                    cmd_data = model.CommandData(**command)
                    existing_cmd = existing_by_name[cmd_name]
                    if cmd_data != existing_cmd:
                        changed = True
                        to_send.append(command)
                    else:
                        command_with_id = command
                        command_with_id["id"] = existing_cmd.id
                        to_send.append(command_with_id)
                else:
                    changed = True
                    to_send.append(command)

            if changed:
                self.logger.debug(
                    f"Detected changes on {scope if scope is not None else 'global'}, updating them"
                )
                existing_cmds = await self.req.put_slash_commands(
                    slash_commands=to_send, guild_id=scope
                )
            else:
                self.logger.debug(
                    f"Detected no changes on {scope if scope is not None else 'global'}, skipping"
                )

            id_name_map = {}
            for cmd in existing_cmds:
                id_name_map[cmd["name"]] = cmd["id"]

            for cmd_name in permissions:
                cmd_permissions = permissions[cmd_name]
                cmd_id = id_name_map[cmd_name]
                for applicable_guild in cmd_permissions:
                    if applicable_guild not in permissions_map:
                        permissions_map[applicable_guild] = []
                    permission = {
                        "id": cmd_id,
                        "guild_id": applicable_guild,
                        "permissions": cmd_permissions[applicable_guild],
                    }
                    permissions_map[applicable_guild].append(permission)

        self.logger.info("Syncing permissions...")
        self.logger.debug(f"Commands permission data are {permissions_map}")
        for scope in permissions_map:
            existing_perms = await self.req.get_all_guild_commands_permissions(scope)
            new_perms = permissions_map[scope]

            changed = False
            if len(existing_perms) != len(new_perms):
                changed = True
            else:
                existing_perms_model = {}
                for existing_perm in existing_perms:
                    existing_perms_model[existing_perm["id"]] = model.GuildPermissionsData(
                        **existing_perm
                    )
                for new_perm in new_perms:
                    if new_perm["id"] not in existing_perms_model:
                        changed = True
                        break
                    if existing_perms_model[new_perm["id"]] != model.GuildPermissionsData(
                        **new_perm
                    ):
                        changed = True
                        break

            if changed:
                self.logger.debug(f"Detected permissions changes on {scope}, updating them")
                await self.req.update_guild_commands_permissions(scope, new_perms)
            else:
                self.logger.debug(f"Detected no permissions changes on {scope}, skipping")

        if delete_from_unused_guilds:
            self.logger.info("Deleting unused guild commands...")
            other_guilds = [
                guild.id for guild in self._discord.guilds if guild.id not in cmds["guild"]
            ]
            # This is an extremly bad way to do this, because slash cmds can be in guilds the bot isn't in
            # But it's the only way until discord makes an endpoint to request all the guild with cmds registered.

            for guild in other_guilds:
                with suppress(discord.Forbidden):
                    existing = await self.req.get_all_commands(guild_id=guild)
                    if len(existing) != 0:
                        self.logger.debug(f"Deleting commands from {guild}")
                        await self.req.put_slash_commands(slash_commands=[], guild_id=guild)

        if delete_perms_from_unused_guilds:
            self.logger.info("Deleting unused guild permissions...")
            other_guilds = [
                guild.id for guild in self._discord.guilds if guild.id not in permissions_map.keys()
            ]
            for guild in other_guilds:
                with suppress(discord.Forbidden):
                    self.logger.debug(f"Deleting permissions from {guild}")
                    existing_perms = await self.req.get_all_guild_commands_permissions(guild)
                    if len(existing_perms) != 0:
                        await self.req.update_guild_commands_permissions(guild, [])

        self.logger.info("Completed syncing all commands!")

    def add_slash_command(
        self,
        cmd,
        name: str = None,
        description: str = None,
        guild_ids: typing.List[int] = None,
        options: list = None,
        default_permission: bool = True,
        permissions: typing.Dict[int, list] = None,
        connector: dict = None,
        has_subcommands: bool = False,
    ):
        """
        Registers slash command to SlashCommand.

        .. warning::
            Just using this won't register slash command to Discord API.
            To register it, check :meth:`.utils.manage_commands.add_slash_command` or simply enable `sync_commands`.

        :param cmd: Command Coroutine.
        :type cmd: Coroutine
        :param name: Name of the slash command. Default name of the coroutine.
        :type name: str
        :param description: Description of the slash command. Defaults to command docstring or ``None``.
        :type description: str
        :param guild_ids: List of Guild ID of where the command will be used. Default ``None``, which will be global command.
        :type guild_ids: List[int]
        :param options: Options of the slash command. This will affect ``auto_convert`` and command data at Discord API. Default ``None``.
        :type options: list
        :param default_permission: Sets if users have permission to run slash command by default, when no permissions are set. Default ``True``.
        :type default_permission: bool
        :param permissions: Dictionary of permissions of the slash command. Key being target guild_id and value being a list of permissions to apply. Default ``None``.
        :type permissions: dict
        :param connector: Kwargs connector for the command. Default ``None``.
        :type connector: dict
        :param has_subcommands: Whether it has subcommand. Default ``False``.
        :type has_subcommands: bool
        """
        name = name or cmd.__name__
        name = name.lower()
<<<<<<< HEAD

        guild_ids = guild_ids or []
=======
        guild_ids = guild_ids if guild_ids else []
>>>>>>> 71a55512
        if not all(isinstance(item, int) for item in guild_ids):
            raise error.IncorrectGuildIDType(
                f"The snowflake IDs {guild_ids} given are not a list of integers. Because of discord.py convention, please use integer IDs instead. Furthermore, the command '{name}' will be deactivated and broken until fixed."
            )

        if name in self.commands:
            tgt = self.commands[name]
            if not tgt.has_subcommands:
                raise error.DuplicateCommand(name)
            has_subcommands = tgt.has_subcommands
            for x in tgt.allowed_guild_ids:
                if x not in guild_ids:
                    guild_ids.append(x)

        description = description or getdoc(cmd)

        if options is None:
            options = manage_commands.generate_options(cmd, description, connector)

        _cmd = {
            "func": cmd,
            "description": description,
            "guild_ids": guild_ids,
            "api_options": options,
            "default_permission": default_permission,
            "api_permissions": permissions,
            "connector": connector or {},
            "has_subcommands": has_subcommands,
        }
        obj = model.BaseCommandObject(name, _cmd)
        self.commands[name] = obj
        self.logger.debug(f"Added command `{name}`")
        return obj

    def add_subcommand(
        self,
        cmd,
        base,
        subcommand_group=None,
        name=None,
        description: str = None,
        base_description: str = None,
        base_default_permission: bool = True,
        base_permissions: typing.Dict[int, list] = None,
        subcommand_group_description: str = None,
        guild_ids: typing.List[int] = None,
        options: list = None,
        connector: dict = None,
    ):
        """
        Registers subcommand to SlashCommand.

        :param cmd: Subcommand Coroutine.
        :type cmd: Coroutine
        :param base: Name of the base command.
        :type base: str
        :param subcommand_group: Name of the subcommand group, if any. Default ``None`` which represents there is no sub group.
        :type subcommand_group: str
        :param name: Name of the subcommand. Default name of the coroutine.
        :type name: str
        :param description: Description of the subcommand. Defaults to command docstring or ``None``.
        :type description: str
        :param base_description: Description of the base command. Default ``None``.
        :type base_description: str
        :param default_permission: Sets if users have permission to run base command by default, when no permissions are set. Default ``True``.
        :type default_permission: bool
        :param base_permissions: Dictionary of permissions of the slash command. Key being target guild_id and value being a list of permissions to apply. Default ``None``.
        :type base_permissions: dict
        :param subcommand_group_description: Description of the subcommand_group. Default ``None``.
        :type subcommand_group_description: str
        :param guild_ids: List of guild ID of where the command will be used. Default ``None``, which will be global command.
        :type guild_ids: List[int]
        :param options: Options of the subcommand. This will affect ``auto_convert`` and command data at Discord API. Default ``None``.
        :type options: list
        :param connector: Kwargs connector for the command. Default ``None``.
        :type connector: dict
        """
        base = base.lower()
        subcommand_group = subcommand_group.lower() if subcommand_group else subcommand_group
        name = name or cmd.__name__
        name = name.lower()
        description = description or getdoc(cmd)
<<<<<<< HEAD
        guild_ids = guild_ids or []
=======
        guild_ids = guild_ids if guild_ids else []
>>>>>>> 71a55512
        if not all(isinstance(item, int) for item in guild_ids):
            raise error.IncorrectGuildIDType(
                f"The snowflake IDs {guild_ids} given are not a list of integers. Because of discord.py convention, please use integer IDs instead. Furthermore, the command '{name}' will be deactivated and broken until fixed."
            )

        if base in self.commands:
            for x in guild_ids:
                if x not in self.commands[base].allowed_guild_ids:
                    self.commands[base].allowed_guild_ids.append(x)

        if options is None:
            options = manage_commands.generate_options(cmd, description, connector)

        _cmd = {
            "func": None,
            "description": base_description,
            "guild_ids": guild_ids.copy(),
            "api_options": [],
            "default_permission": base_default_permission,
            "api_permissions": base_permissions,
            "connector": {},
            "has_subcommands": True,
        }
        _sub = {
            "func": cmd,
            "name": name,
            "description": description,
            "base_desc": base_description,
            "sub_group_desc": subcommand_group_description,
            "guild_ids": guild_ids,
            "api_options": options,
            "connector": connector or {},
        }
        if base not in self.commands:
            self.commands[base] = model.BaseCommandObject(base, _cmd)
        else:
            base_command = self.commands[base]
            base_command.has_subcommands = True
            if base_permissions:
                for applicable_guild in base_permissions:
                    if applicable_guild not in base_command.permissions:
                        base_command.permissions[applicable_guild] = []
                    base_command.permissions[applicable_guild].extend(
                        base_permissions[applicable_guild]
                    )
            if base_command.description:
                _cmd["description"] = base_command.description
        if base not in self.subcommands:
            self.subcommands[base] = {}
        if subcommand_group:
            if subcommand_group not in self.subcommands[base]:
                self.subcommands[base][subcommand_group] = {}
            if name in self.subcommands[base][subcommand_group]:
                raise error.DuplicateCommand(f"{base} {subcommand_group} {name}")
            obj = model.SubcommandObject(_sub, base, name, subcommand_group)
            self.subcommands[base][subcommand_group][name] = obj
        else:
            if name in self.subcommands[base]:
                raise error.DuplicateCommand(f"{base} {name}")
            obj = model.SubcommandObject(_sub, base, name)
            self.subcommands[base][name] = obj
        self.logger.debug(
            f"Added subcommand `{base} {subcommand_group or ''} {name or cmd.__name__}`"
        )
        return obj

    def slash(
        self,
        *,
        name: str = None,
        description: str = None,
        guild_ids: typing.List[int] = None,
        options: typing.List[dict] = None,
        default_permission: bool = True,
        permissions: dict = None,
        connector: dict = None,
    ):
        """
        Decorator that registers coroutine as a slash command.\n
        All decorator args must be passed as keyword-only args.\n
        1 arg for command coroutine is required for ctx(:class:`.model.SlashContext`),
        and if your slash command has some args, then those args are also required.\n
        All args must be passed as keyword-args.

        .. note::
            If you don't pass `options` but has extra args, then it will automatically generate options.
            However, it is not recommended to use it since descriptions will be "No Description." or the command's description.

        .. warning::
            Unlike discord.py's command, ``*args``, keyword-only args, converters, etc. are not supported or behave differently.

        Example:

        .. code-block:: python

            @slash.slash(name="ping")
            async def _slash(ctx): # Normal usage.
                await ctx.send(content=f"Pong! (`{round(bot.latency*1000)}`ms)")


            @slash.slash(name="pick")
            async def _pick(ctx, choice1, choice2): # Command with 1 or more args.
                await ctx.send(content=str(random.choice([choice1, choice2])))

        To format the connector, follow this example.

        .. code-block:: python

            {
                "example-arg": "example_arg",
                "시간": "hour"
                # Formatting connector is required for
                # using other than english for option parameter name
                # for in case.
            }

        Set discord UI's parameter name as key, and set command coroutine's arg name as value.

        :param name: Name of the slash command. Default name of the coroutine.
        :type name: str
        :param description: Description of the slash command. Default ``None``.
        :type description: str
        :param guild_ids: List of Guild ID of where the command will be used. Default ``None``, which will be global command.
        :type guild_ids: List[int]
        :param options: Options of the slash command. This will affect ``auto_convert`` and command data at Discord API. Default ``None``.
        :type options: List[dict]
        :param default_permission: Sets if users have permission to run slash command by default, when no permissions are set. Default ``True``.
        :type default_permission: bool
        :param permissions: Permission requirements of the slash command. Default ``None``.
        :type permissions: dict
        :param connector: Kwargs connector for the command. Default ``None``.
        :type connector: dict
        """
        if not permissions:
            permissions = {}

        def wrapper(cmd):
            decorator_permissions = getattr(cmd, "__permissions__", None)
            if decorator_permissions:
                permissions.update(decorator_permissions)

            obj = self.add_slash_command(
                cmd,
                name,
                description,
                guild_ids,
                options,
                default_permission,
                permissions,
                connector,
            )

            return obj

        return wrapper

    def subcommand(
        self,
        *,
        base,
        subcommand_group=None,
        name=None,
        description: str = None,
        base_description: str = None,
        base_desc: str = None,
        base_default_permission: bool = True,
        base_permissions: dict = None,
        subcommand_group_description: str = None,
        sub_group_desc: str = None,
        guild_ids: typing.List[int] = None,
        options: typing.List[dict] = None,
        connector: dict = None,
    ):
        """
        Decorator that registers subcommand.\n
        Unlike discord.py, you don't need base command.\n
        All args must be passed as keyword-args.

        .. note::
            If you don't pass `options` but has extra args, then it will automatically generate options.
            However, it is not recommended to use it since descriptions will be "No Description." or the command's description.

        .. warning::
            Unlike discord.py's command, ``*args``, keyword-only args, converters, etc. are not supported or behave differently.

        Example:

        .. code-block:: python

            # /group say <str>
            @slash.subcommand(base="group", name="say")
            async def _group_say(ctx, _str):
                await ctx.send(content=_str)

            # /group kick user <user>
            @slash.subcommand(base="group",
                              subcommand_group="kick",
                              name="user")
            async def _group_kick_user(ctx, user):
                ...

        :param base: Name of the base command.
        :type base: str
        :param subcommand_group: Name of the subcommand group, if any. Default ``None`` which represents there is no sub group.
        :type subcommand_group: str
        :param name: Name of the subcommand. Default name of the coroutine.
        :type name: str
        :param description: Description of the subcommand. Default ``None``.
        :type description: str
        :param base_description: Description of the base command. Default ``None``.
        :type base_description: str
        :param base_desc: Alias of ``base_description``.
        :param default_permission: Sets if users have permission to run slash command by default, when no permissions are set. Default ``True``.
        :type default_permission: bool
        :param permissions: Permission requirements of the slash command. Default ``None``.
        :type permissions: dict
        :param subcommand_group_description: Description of the subcommand_group. Default ``None``.
        :type subcommand_group_description: str
        :param sub_group_desc: Alias of ``subcommand_group_description``.
        :param guild_ids: List of guild ID of where the command will be used. Default ``None``, which will be global command.
        :type guild_ids: List[int]
        :param options: Options of the subcommand. This will affect ``auto_convert`` and command data at Discord API. Default ``None``.
        :type options: List[dict]
        :param connector: Kwargs connector for the command. Default ``None``.
        :type connector: dict
        """
        base_description = base_description or base_desc
        subcommand_group_description = subcommand_group_description or sub_group_desc
        if not base_permissions:
            base_permissions = {}

        def wrapper(cmd):
            decorator_permissions = getattr(cmd, "__permissions__", None)
            if decorator_permissions:
                base_permissions.update(decorator_permissions)

            obj = self.add_subcommand(
                cmd,
                base,
                subcommand_group,
                name,
                description,
                base_description,
                base_default_permission,
                base_permissions,
                subcommand_group_description,
                guild_ids,
                options,
                connector,
            )

            return obj

        return wrapper

    def permission(self, guild_id: int, permissions: list):
        """
        Decorator that add permissions. This will set the permissions for a single guild, you can use it more than once for each command.
        :param guild_id: ID of the guild for the permissions.
        :type guild_id: int
        :param permissions: Permission requirements of the slash command. Default ``None``.
        :type permissions: dict

        """

        def wrapper(cmd):
            if not getattr(cmd, "__permissions__", None):
                cmd.__permissions__ = {}
            cmd.__permissions__[guild_id] = permissions
            return cmd

        return wrapper

    def add_component_callback(
        self,
        callback: typing.Coroutine,
        *,
        messages: typing.Union[int, discord.Message, list] = None,
        components: typing.Union[str, dict, list] = None,
        use_callback_name=True,
        component_type: int = None,
    ):
        """
        Adds a coroutine callback to a component.
        Callback can be made to only accept component interactions from a specific messages
        and/or custom_ids of components.

        :param Coroutine callback: The coroutine to be called when the component is interacted with. Must accept a single argument with the type :class:`.context.ComponentContext`.
        :param messages: If specified, only interactions from the message given will be accepted. Can be a message object to check for, or the message ID or list of previous two. Empty list will mean that no interactions are accepted.
        :type messages: Union[discord.Message, int, list]
        :param components: If specified, only interactions with ``custom_id``s of given components will be accepted. Defaults to the name of ``callback`` if ``use_callback_name=True``. Can be a custom ID (str) or component dict (actionrow or button) or list of previous two.
        :type components: Union[str, dict, list]
        :param use_callback_name: Whether the ``custom_id`` defaults to the name of ``callback`` if unspecified. If ``False``, either `messages`` or ``components`` must be specified.
        :type use_callback_name: bool
        :param component_type: The type of the component to avoid collisions with other component types. See :class:`.model.ComponentType`.
        :type component_type: Optional[int]
        :raises: .error.DuplicateCustomID, .error.IncorrectFormat
        """

        message_ids = list(get_messages_ids(messages)) if messages is not None else [None]
        custom_ids = list(get_components_ids(components)) if components is not None else [None]

        if use_callback_name and custom_ids == [None]:
            custom_ids = [callback.__name__]

        if message_ids == [None] and custom_ids == [None]:
            raise error.IncorrectFormat("You must specify messages or components (or both)")

        callback_obj = model.ComponentCallbackObject(
            callback, message_ids, custom_ids, component_type
        )
        self._add_comp_callback_obj(callback_obj)
        return callback_obj

    def _add_comp_callback_obj(self, callback_obj):
        component_type = callback_obj.component_type

        for message_id, custom_id in callback_obj.keys:
            self._register_comp_callback_obj(callback_obj, message_id, custom_id, component_type)

    def _register_comp_callback_obj(self, callback_obj, message_id, custom_id, component_type):
        message_id_dict = self.components
        custom_id_dict = message_id_dict.setdefault(message_id, {})
        component_type_dict = custom_id_dict.setdefault(custom_id, {})

        if component_type in component_type_dict:
            raise error.DuplicateCallback(message_id, custom_id, component_type)

        component_type_dict[component_type] = callback_obj
        self.logger.debug(
            f"Added component callback for "
            f"message ID {message_id or '<any>'}, "
            f"custom_id `{custom_id or '<any>'}`, "
            f"component_type `{component_type or '<any>'}`"
        )

    def extend_component_callback(
        self,
        callback_obj: model.ComponentCallbackObject,
        message_id: int = None,
        custom_id: str = None,
    ):
        """
        Registers existing callback object (:class:`.model.ComponentType`)
        for specific combination of message_id, custom_id, component_type.

        :param callback_obj: callback object.
        :type callback_obj: model.ComponentCallbackObject
        :param message_id: If specified, only removes the callback for the specific message ID.
        :type message_id: Optional[.model]
        :param custom_id: The `custom_id` of the component.
        :type custom_id: Optional[str]
        :raises: .error.DuplicateCustomID, .error.IncorrectFormat
        """

        component_type = callback_obj.component_type
        self._register_comp_callback_obj(callback_obj, message_id, custom_id, component_type)
        callback_obj.keys.add((message_id, custom_id))

    def get_component_callback(
        self,
        message_id: int = None,
        custom_id: str = None,
        component_type: int = None,
    ):
        """
        Returns component callback (or None if not found) for specific combination of message_id, custom_id, component_type.

        :param message_id: If specified, only removes the callback for the specific message ID.
        :type message_id: Optional[.model]
        :param custom_id: The `custom_id` of the component.
        :type custom_id: Optional[str]
        :param component_type: The type of the component. See :class:`.model.ComponentType`.
        :type component_type: Optional[int]

        :return: Optional[model.ComponentCallbackObject]
        """
        message_id_dict = self.components
        try:
            custom_id_dict = _get_val(message_id_dict, message_id)
            component_type_dict = _get_val(custom_id_dict, custom_id)
            callback = _get_val(component_type_dict, component_type)

        except KeyError:  # there was no key in dict and no global fallback
            pass
        else:
            return callback

    def remove_component_callback(
        self, message_id: int = None, custom_id: str = None, component_type: int = None
    ):
        """
        Removes a component callback from specific combination of message_id, custom_id, component_type.

        :param message_id: If specified, only removes the callback for the specific message ID.
        :type message_id: Optional[int]
        :param custom_id: The `custom_id` of the component.
        :type custom_id: Optional[str]
        :param component_type: The type of the component. See :class:`.model.ComponentType`.
        :type component_type: Optional[int]
        :raises: .error.IncorrectFormat
        """
        try:
            callback = self.components[message_id][custom_id].pop(component_type)
            if not self.components[message_id][custom_id]:  # delete dict nesting levels if empty
                self.components[message_id].pop(custom_id)
                if not self.components[message_id]:
                    self.components.pop(message_id)
        except KeyError:
            raise error.IncorrectFormat(
                f"Callback for "
                f"message ID `{message_id or '<any>'}`, "
                f"custom_id `{custom_id or '<any>'}`, "
                f"component_type `{component_type or '<any>'}` is not registered!"
            )
        else:
            callback.keys.remove((message_id, custom_id))

    def remove_component_callback_obj(self, callback_obj: model.ComponentCallbackObject):
        """
        Removes a component callback from all related message_id, custom_id listeners.

        :param callback_obj: callback object.
        :type callback_obj: model.ComponentCallbackObject
        :raises: .error.IncorrectFormat
        """
        if not callback_obj.keys:
            raise error.IncorrectFormat("Callback already removed from any listeners")

        component_type = callback_obj.component_type
        for message_id, custom_id in callback_obj.keys.copy():
            self.remove_component_callback(message_id, custom_id, component_type)

    def component_callback(
        self,
        *,
        messages: typing.Union[int, discord.Message, list] = None,
        components: typing.Union[str, dict, list] = None,
        use_callback_name=True,
        component_type: int = None,
    ):
        """
        Decorator that registers a coroutine as a component callback.
        Adds a coroutine callback to a component.
        Callback can be made to only accept component interactions from a specific messages
        and/or custom_ids of components.

        :param messages: If specified, only interactions from the message given will be accepted. Can be a message object to check for, or the message ID or list of previous two. Empty list will mean that no interactions are accepted.
        :type messages: Union[discord.Message, int, list]
        :param components: If specified, only interactions with ``custom_id``s of given components will be accepted. Defaults to the name of ``callback`` if ``use_callback_name=True``. Can be a custom ID (str) or component dict (actionrow or button) or list of previous two.
        :type components: Union[str, dict, list]
        :param use_callback_name: Whether the ``custom_id`` defaults to the name of ``callback`` if unspecified. If ``False``, either `messages`` or ``components`` must be specified.
        :type use_callback_name: bool
        :param component_type: The type of the component to avoid collisions with other component types. See :class:`.model.ComponentType`.
        :type component_type: Optional[int]
        :raises: .error.DuplicateCustomID, .error.IncorrectFormat
        """

        def wrapper(callback):
            return self.add_component_callback(
                callback,
                messages=messages,
                components=components,
                use_callback_name=use_callback_name,
                component_type=component_type,
            )

        return wrapper

    async def process_options(
        self,
        guild: discord.Guild,
        options: list,
        connector: dict,
        temporary_auto_convert: dict = None,
    ) -> dict:
        """
        Processes Role, User, and Channel option types to discord.py's models.

        :param guild: Guild of the command message.
        :type guild: discord.Guild
        :param options: Dict of options.
        :type options: list
        :param connector: Kwarg connector.
        :param temporary_auto_convert: Temporary parameter, use this if options doesn't have ``type`` keyword.
        :return: Union[list, dict]
        """

        if not guild or not isinstance(guild, discord.Guild):
            return {connector.get(x["name"]) or x["name"]: x["value"] for x in options}

        converters = [
            # If extra converters are added and some needs to fetch it,
            # you should pass as a list with 1st item as a cache get method
            # and 2nd as a actual fetching method.
            [guild.get_member, guild.fetch_member],
            guild.get_channel,
            guild.get_role,
        ]

        types = {
            "user": 0,
            "USER": 0,
            model.SlashCommandOptionType.USER: 0,
            "6": 0,
            6: 0,
            "channel": 1,
            "CHANNEL": 1,
            model.SlashCommandOptionType.CHANNEL: 1,
            "7": 1,
            7: 1,
            "role": 2,
            "ROLE": 2,
            model.SlashCommandOptionType.ROLE: 2,
            8: 2,
            "8": 2,
        }

        to_return = {}

        for x in options:
            processed = None  # This isn't the best way, but we should to reduce duplicate lines.

            # This is to temporarily fix Issue #97, that on Android device
            # does not give option type from API.
            if "type" not in x:
                x["type"] = temporary_auto_convert[x["name"]]

            if x["type"] not in types:
                processed = x["value"]
            else:
                loaded_converter = converters[types[x["type"]]]
                if isinstance(loaded_converter, list):  # For user type.
                    cache_first = loaded_converter[0](int(x["value"]))
                    if cache_first:
                        processed = cache_first
                    else:
                        loaded_converter = loaded_converter[1]
                if not processed:
                    try:
                        processed = (
                            await loaded_converter(int(x["value"]))
                            if iscoroutinefunction(loaded_converter)
                            else loaded_converter(int(x["value"]))
                        )
                    except (
                        discord.Forbidden,
                        discord.HTTPException,
                        discord.NotFound,
                    ):  # Just in case.
                        self.logger.warning("Failed fetching discord object! Passing ID instead.")
                        processed = int(x["value"])
            to_return[connector.get(x["name"]) or x["name"]] = processed
        return to_return

    async def invoke_command(self, func, ctx, args):
        """
        Invokes command.

        :param func: Command coroutine.
        :param ctx: Context.
        :param args: Args. Can be list or dict.
        """
        try:
            await func.invoke(ctx, **args)
        except Exception as ex:
            if not await self._handle_invoke_error(func, ctx, ex):
                await self.on_slash_command_error(ctx, ex)

    async def invoke_component_callback(self, func, ctx):
        """
        Invokes component callback.

        :param func: Component callback object.
        :param ctx: Context.
        """
        try:
            await func.invoke(ctx)
        except Exception as ex:
            if not await self._handle_invoke_error(func, ctx, ex):
                await self.on_component_callback_error(ctx, ex)

    async def _handle_invoke_error(self, func, ctx, ex):
        if hasattr(func, "on_error"):
            if func.on_error is not None:
                try:
                    if hasattr(func, "cog"):
                        await func.on_error(func.cog, ctx, ex)
                    else:
                        await func.on_error(ctx, ex)
                    return True
                except Exception as e:
                    self.logger.error(f"{ctx.command}:: Error using error decorator: {e}")
        return False

    async def on_socket_response(self, msg):
        """
        This event listener is automatically registered at initialization of this class.

        .. warning::
            DO NOT MANUALLY REGISTER, OVERRIDE, OR WHATEVER ACTION TO THIS COROUTINE UNLESS YOU KNOW WHAT YOU ARE DOING.

        :param msg: Gateway message.
        """
        if msg["t"] != "INTERACTION_CREATE":
            return

        to_use = msg["d"]
        interaction_type = to_use["type"]
        if interaction_type in (1, 2):
            return await self._on_slash(to_use)
        if interaction_type == 3:
            return await self._on_component(to_use)

        raise NotImplementedError

    async def _on_component(self, to_use):
        ctx = context.ComponentContext(self.req, to_use, self._discord, self.logger)
        self._discord.dispatch("component", ctx)

        callback = self.get_component_callback(
            ctx.origin_message_id, ctx.custom_id, ctx.component_type
        )
        if callback is not None:
            self._discord.dispatch("component_callback", ctx, callback)
            await self.invoke_component_callback(callback, ctx)

    async def _on_slash(self, to_use):
        if to_use["data"]["name"] in self.commands:

            ctx = context.SlashContext(self.req, to_use, self._discord, self.logger)
            cmd_name = to_use["data"]["name"]

            if cmd_name not in self.commands and cmd_name in self.subcommands:
                return await self.handle_subcommand(ctx, to_use)

            selected_cmd = self.commands[to_use["data"]["name"]]

            if (
                selected_cmd.allowed_guild_ids
                and ctx.guild_id not in selected_cmd.allowed_guild_ids
            ):
                return

            if selected_cmd.has_subcommands and not selected_cmd.func:
                return await self.handle_subcommand(ctx, to_use)

            if "options" in to_use["data"]:
                for x in to_use["data"]["options"]:
                    if "value" not in x:
                        return await self.handle_subcommand(ctx, to_use)

            # This is to temporarily fix Issue #97, that on Android device
            # does not give option type from API.
            temporary_auto_convert = {}
            for x in selected_cmd.options:
                temporary_auto_convert[x["name"].lower()] = x["type"]

            args = (
                await self.process_options(
                    ctx.guild,
                    to_use["data"]["options"],
                    selected_cmd.connector,
                    temporary_auto_convert,
                )
                if "options" in to_use["data"]
                else {}
            )

            self._discord.dispatch("slash_command", ctx)

            await self.invoke_command(selected_cmd, ctx, args)

    async def handle_subcommand(self, ctx: context.SlashContext, data: dict):
        """
        Coroutine for handling subcommand.

        .. warning::
            Do not manually call this.

        :param ctx: :class:`.model.SlashContext` instance.
        :param data: Gateway message.
        """
        if data["data"]["name"] not in self.subcommands:
            return
        base = self.subcommands[data["data"]["name"]]
        sub = data["data"]["options"][0]
        sub_name = sub["name"]
        if sub_name not in base:
            return
        ctx.subcommand_name = sub_name
        sub_opts = sub["options"] if "options" in sub else []
        for x in sub_opts:
            if "options" in x or "value" not in x:
                sub_group = x["name"]
                if sub_group not in base[sub_name]:
                    return
                ctx.subcommand_group = sub_group
                selected = base[sub_name][sub_group]

                # This is to temporarily fix Issue #97, that on Android device
                # does not give option type from API.
                temporary_auto_convert = {}
                for n in selected.options:
                    temporary_auto_convert[n["name"].lower()] = n["type"]

                args = (
                    await self.process_options(
                        ctx.guild, x["options"], selected.connector, temporary_auto_convert
                    )
                    if "options" in x
                    else {}
                )
                self._discord.dispatch("slash_command", ctx)
                await self.invoke_command(selected, ctx, args)
                return
        selected = base[sub_name]

        # This is to temporarily fix Issue #97, that on Android device
        # does not give option type from API.
        temporary_auto_convert = {}
        for n in selected.options:
            temporary_auto_convert[n["name"].lower()] = n["type"]

        args = (
            await self.process_options(
                ctx.guild, sub_opts, selected.connector, temporary_auto_convert
            )
            if "options" in sub
            else {}
        )
        self._discord.dispatch("slash_command", ctx)
        await self.invoke_command(selected, ctx, args)

    def _on_error(self, ctx, ex, event_name):
        on_event = "on_" + event_name
        if self.has_listener:
            if self._discord.extra_events.get(on_event):
                self._discord.dispatch(event_name, ctx, ex)
                return True
        if hasattr(self._discord, on_event):
            self._discord.dispatch(event_name, ctx, ex)
            return True
        return False

    async def on_slash_command_error(self, ctx, ex):
        """
        Handles Exception occurred from invoking command.

        Example of adding event:

        .. code-block:: python

            @client.event
            async def on_slash_command_error(ctx, ex):
                ...

        Example of adding listener:

        .. code-block:: python

            @bot.listen()
            async def on_slash_command_error(ctx, ex):
                ...

        :param ctx: Context of the command.
        :type ctx: :class:`.model.SlashContext`
        :param ex: Exception from the command invoke.
        :type ex: Exception
        :return:
        """
        if not self._on_error(ctx, ex, "slash_command_error"):
            # Prints exception if not overridden or has no listener for error.
            self.logger.exception(
                f"An exception has occurred while executing command `{ctx.name}`:"
            )

    async def on_component_callback_error(self, ctx, ex):
        """
        Handles Exception occurred from invoking component callback.

        Example of adding event:

        .. code-block:: python

            @client.event
            async def on_component_callback_error(ctx, ex):
                ...

        Example of adding listener:

        .. code-block:: python

            @bot.listen()
            async def on_component_callback_error(ctx, ex):
                ...

        :param ctx: Context of the callback.
        :type ctx: :class:`.model.ComponentContext`
        :param ex: Exception from the command invoke.
        :type ex: Exception
        :return:
        """
        if not self._on_error(ctx, ex, "component_callback_error"):
            # Prints exception if not overridden or has no listener for error.
            self.logger.exception(
                f"An exception has occurred while executing component callback custom ID `{ctx.custom_id}`:"
            )<|MERGE_RESOLUTION|>--- conflicted
+++ resolved
@@ -535,12 +535,8 @@
         """
         name = name or cmd.__name__
         name = name.lower()
-<<<<<<< HEAD
-
-        guild_ids = guild_ids or []
-=======
         guild_ids = guild_ids if guild_ids else []
->>>>>>> 71a55512
+
         if not all(isinstance(item, int) for item in guild_ids):
             raise error.IncorrectGuildIDType(
                 f"The snowflake IDs {guild_ids} given are not a list of integers. Because of discord.py convention, please use integer IDs instead. Furthermore, the command '{name}' will be deactivated and broken until fixed."
@@ -623,11 +619,9 @@
         name = name or cmd.__name__
         name = name.lower()
         description = description or getdoc(cmd)
-<<<<<<< HEAD
-        guild_ids = guild_ids or []
-=======
+
         guild_ids = guild_ids if guild_ids else []
->>>>>>> 71a55512
+
         if not all(isinstance(item, int) for item in guild_ids):
             raise error.IncorrectGuildIDType(
                 f"The snowflake IDs {guild_ids} given are not a list of integers. Because of discord.py convention, please use integer IDs instead. Furthermore, the command '{name}' will be deactivated and broken until fixed."
