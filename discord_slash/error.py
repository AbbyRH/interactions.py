--- conflicted
+++ resolved
@@ -55,13 +55,14 @@
     Type passed was incorrect
     """
 
-<<<<<<< HEAD
+
 class IncorrectCommandData(SlashCommandError):
     """
     Incorrect data was passed to a slash command data object
-=======
+    """
+    
+
 class AlreadyResponded(SlashCommandError):
     """
     The interaction was already responded to
->>>>>>> c1075392
     """